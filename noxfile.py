# -*- coding: utf-8 -*-
#
# Copyright 2020 Google LLC
#
# Use of this source code is governed by a BSD-style
# license that can be found in the LICENSE file or at
# https://developers.google.com/open-source/licenses/bsd


from __future__ import absolute_import

import os
import shutil

import nox

BLACK_VERSION = "black==19.10b0"
BLACK_PATHS = [
    "docs",
    "django_spanner",
    "tests",
    "noxfile.py",
    "setup.py",
]

DEFAULT_PYTHON_VERSION = "3.8"
SYSTEM_TEST_PYTHON_VERSIONS = ["3.8"]
UNIT_TEST_PYTHON_VERSIONS = ["3.6", "3.7", "3.8"]


@nox.session(python=DEFAULT_PYTHON_VERSION)
def lint(session):
    """Run linters.

    Returns a failure if the linters find linting errors or sufficiently
    serious code quality issues.
    """
    session.install("flake8", BLACK_VERSION)
    session.run("black", "--check", *BLACK_PATHS)
    session.run("flake8", "django_spanner", "tests")


@nox.session(python="3.6")
def blacken(session):
    """Run black.

    Format code to uniform standard.

    This currently uses Python 3.6 due to the automated Kokoro run of synthtool.
    That run uses an image that doesn't have 3.6 installed. Before updating this
    check the state of the `gcp_ubuntu_config` we use for that Kokoro run.
    """
    session.install(BLACK_VERSION)
    session.run("black", *BLACK_PATHS)


@nox.session(python=DEFAULT_PYTHON_VERSION)
def lint_setup_py(session):
    """Verify that setup.py is valid (including RST check)."""
    session.install("docutils", "pygments")
    session.run(
        "python", "setup.py", "check", "--restructuredtext", "--strict"
    )


def default(session):
    # Install all test dependencies, then install this package in-place.
    session.install(
        "django~=2.2",
        "mock",
        "mock-import",
        "pytest",
        "pytest-cov",
        "coverage",
    )
    session.install("-e", ".")

    # Run py.test against the unit tests.
    session.run(
        "py.test",
        "--quiet",
        "--cov=django_spanner",
        "--cov=tests.unit",
        "--cov-append",
        "--cov-config=.coveragerc",
        "--cov-report=",
<<<<<<< HEAD
        "--cov-fail-under=80",
=======
        "--cov-fail-under=68",
>>>>>>> 92ad5080
        os.path.join("tests", "unit"),
        *session.posargs
    )


@nox.session(python=UNIT_TEST_PYTHON_VERSIONS)
def unit(session):
    """Run the unit test suite."""
    default(session)


@nox.session(python=DEFAULT_PYTHON_VERSION)
def cover(session):
    """Run the final coverage report.

    This outputs the coverage report aggregating coverage from the unit
    test runs (not system test runs), and then erases coverage data.
    """
    session.install("coverage", "pytest-cov")
    session.run("coverage", "report", "--show-missing", "--fail-under=20")

    session.run("coverage", "erase")


@nox.session(python=DEFAULT_PYTHON_VERSION)
def docs(session):
    """Build the docs for this library."""

    session.install("-e", ".[tracing]")
    session.install("sphinx", "alabaster", "recommonmark", "django==2.2")

    shutil.rmtree(os.path.join("docs", "_build"), ignore_errors=True)
    # Warnings as errors is disabled for `sphinx-build` because django module
    # has warnings.
    session.run(
        "sphinx-build",
        "-T",  # show full traceback on exception
        "-N",  # no colors
        "-b",
        "html",
        "-d",
        os.path.join("docs", "_build", "doctrees", ""),
        os.path.join("docs", ""),
        os.path.join("docs", "_build", "html", ""),
    )


@nox.session(python=DEFAULT_PYTHON_VERSION)
def docfx(session):
    """Build the docfx yaml files for this library."""

    session.install("-e", ".[tracing]")
    session.install(
        "sphinx",
        "alabaster",
        "recommonmark",
        "gcp-sphinx-docfx-yaml",
        "django==2.2",
    )

    shutil.rmtree(os.path.join("docs", "_build"), ignore_errors=True)
    session.run(
        "sphinx-build",
        "-T",  # show full traceback on exception
        "-N",  # no colors
        "-D",
        (
            "extensions=sphinx.ext.autodoc,"
            "sphinx.ext.autosummary,"
            "docfx_yaml.extension,"
            "sphinx.ext.intersphinx,"
            "sphinx.ext.coverage,"
            "sphinx.ext.napoleon,"
            "sphinx.ext.todo,"
            "sphinx.ext.viewcode,"
            "recommonmark"
        ),
        "-b",
        "html",
        "-d",
        os.path.join("docs", "_build", "doctrees", ""),
        os.path.join("docs", ""),
        os.path.join("docs", "_build", "html", ""),
    )<|MERGE_RESOLUTION|>--- conflicted
+++ resolved
@@ -84,11 +84,7 @@
         "--cov-append",
         "--cov-config=.coveragerc",
         "--cov-report=",
-<<<<<<< HEAD
         "--cov-fail-under=80",
-=======
-        "--cov-fail-under=68",
->>>>>>> 92ad5080
         os.path.join("tests", "unit"),
         *session.posargs
     )
@@ -108,7 +104,7 @@
     test runs (not system test runs), and then erases coverage data.
     """
     session.install("coverage", "pytest-cov")
-    session.run("coverage", "report", "--show-missing", "--fail-under=20")
+    session.run("coverage", "report", "--show-missing", "--fail-under=80")
 
     session.run("coverage", "erase")
 
