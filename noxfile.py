--- conflicted
+++ resolved
@@ -131,20 +131,12 @@
 def docfx(session):
     """Build the docfx yaml files for this library."""
 
-<<<<<<< HEAD
-    session.install("-e", ".")
-=======
     session.install("-e", ".[tracing]")
->>>>>>> 00e2ee8d
     session.install(
         "sphinx",
         "alabaster",
         "recommonmark",
-<<<<<<< HEAD
-        "sphinx-docfx-yaml",
-=======
         "gcp-sphinx-docfx-yaml",
->>>>>>> 00e2ee8d
         "django==2.2",
     )
 
