--- conflicted
+++ resolved
@@ -79,11 +79,7 @@
         "--cov-append",
         "--cov-config=.coveragerc",
         "--cov-report=",
-<<<<<<< HEAD
         "--cov-fail-under=25",
-=======
-        "--cov-fail-under=20",
->>>>>>> 17aa0570
         os.path.join("tests", "unit"),
         *session.posargs
     )
@@ -113,7 +109,6 @@
     """Build the docs for this library."""
 
     session.install("-e", ".[tracing]")
-<<<<<<< HEAD
     session.install("sphinx", "alabaster", "recommonmark", "django==2.2")
 
     shutil.rmtree(os.path.join("docs", "_build"), ignore_errors=True)
@@ -136,53 +131,13 @@
 def docfx(session):
     """Build the docfx yaml files for this library."""
 
-    session.install("-e", ".")
+    session.install("-e", ".[tracing]")
     session.install(
         "sphinx",
         "alabaster",
         "recommonmark",
-        "sphinx-docfx-yaml",
+        "gcp-sphinx-docfx-yaml",
         "django==2.2",
-    )
-=======
-    session.install("sphinx", "alabaster", "recommonmark")
->>>>>>> 17aa0570
-
-    shutil.rmtree(os.path.join("docs", "_build"), ignore_errors=True)
-    session.run(
-        "sphinx-build",
-        "-T",  # show full traceback on exception
-        "-N",  # no colors
-        "-D",
-        (
-            "extensions=sphinx.ext.autodoc,"
-            "sphinx.ext.autosummary,"
-            "docfx_yaml.extension,"
-            "sphinx.ext.intersphinx,"
-            "sphinx.ext.coverage,"
-            "sphinx.ext.napoleon,"
-            "sphinx.ext.todo,"
-            "sphinx.ext.viewcode,"
-            "recommonmark"
-        ),
-        "-b",
-        "html",
-        "-d",
-        os.path.join("docs", "_build", "doctrees", ""),
-        os.path.join("docs", ""),
-        os.path.join("docs", "_build", "html", ""),
-    )
-
-
-@nox.session(python=DEFAULT_PYTHON_VERSION)
-def docfx(session):
-    """Build the docfx yaml files for this library."""
-
-    session.install("-e", ".[tracing]")
-    # sphinx-docfx-yaml supports up to sphinx version 1.5.5.
-    # https://github.com/docascode/sphinx-docfx-yaml/issues/97
-    session.install(
-        "sphinx==1.5.5", "alabaster", "recommonmark", "sphinx-docfx-yaml"
     )
 
     shutil.rmtree(os.path.join("docs", "_build"), ignore_errors=True)
