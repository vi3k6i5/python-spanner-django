# Copyright 2020 Google LLC
#
# Use of this source code is governed by a BSD-style
# license that can be found in the LICENSE file or at
# https://developers.google.com/open-source/licenses/bsd

import uuid
from django.db import NotSupportedError
from django.db.backends.base.schema import BaseDatabaseSchemaEditor
from django_spanner._opentelemetry_tracing import trace_call
from django_spanner import USE_EMULATOR


class DatabaseSchemaEditor(BaseDatabaseSchemaEditor):
    """
    The database abstraction layer that turns things like “create a model” or
    “delete a field” into SQL.
    """

    sql_create_table = (
        "CREATE TABLE %(table)s (%(definition)s) PRIMARY KEY(%(primary_key)s)"
    )
    sql_delete_table = "DROP TABLE %(table)s"
    sql_create_fk = None
    # Spanner doesn't support partial indexes. This string omits the
    # %(condition)s placeholder so that partial indexes are ignored.
    sql_create_index = (
        "CREATE INDEX %(name)s ON %(table)s%(using)s (%(columns)s)%(extra)s"
    )
    sql_create_unique = (
        "CREATE UNIQUE NULL_FILTERED INDEX %(name)s ON %(table)s (%(columns)s)"
    )
    sql_delete_unique = "DROP INDEX %(name)s"

    # Cloud Spanner requires when changing if a column is NULLABLE,
    # that it should get redefined with its type and size.
    # See
    # https://cloud.google.com/spanner/docs/schema-updates#updates-that-require-validation  # noqa
    sql_alter_column_null = "ALTER COLUMN %(column)s %(type)s"
    sql_alter_column_not_null = "ALTER COLUMN %(column)s %(type)s NOT NULL"
    sql_alter_column_type = "ALTER COLUMN %(column)s %(type)s"

    sql_delete_column = "ALTER TABLE %(table)s DROP COLUMN %(column)s"

    def create_model(self, model):
        """
        Create a table and any accompanying indexes or unique constraints for
        the given `model`.

        :type model: :class:`~django.db.migrations.operations.models.ModelOperation`
        :param model: A model for creating a table.
        """
        # Create column SQL, add FK deferreds if needed
        column_sqls = []
        params = []
        for field in model._meta.local_fields:
            # SQL
            definition, extra_params = self.column_sql(model, field)
            if definition is None:
                continue
            # Check constraints can go on the column SQL here
            db_params = field.db_parameters(connection=self.connection)
            if db_params["check"]:
                definition += (
                    ", CONSTRAINT constraint_%s_%s_%s "
                    % (
                        model._meta.db_table,
                        self.quote_name(field.name),
                        uuid.uuid4().hex[:6].lower(),
                    )
                    + self.sql_check_constraint % db_params
                )
            # Autoincrement SQL (for backends with inline variant)
            col_type_suffix = field.db_type_suffix(connection=self.connection)
            if col_type_suffix:
                definition += " %s" % col_type_suffix
            params.extend(extra_params)
            # FK
            if field.remote_field and field.db_constraint:
                to_table = field.remote_field.model._meta.db_table
                to_column = field.remote_field.model._meta.get_field(
                    field.remote_field.field_name
                ).column
                if self.sql_create_inline_fk:
                    definition += " " + self.sql_create_inline_fk % {
                        "to_table": self.quote_name(to_table),
                        "to_column": self.quote_name(to_column),
                    }
                elif self.connection.features.supports_foreign_keys:
                    self.deferred_sql.append(
                        self._create_fk_sql(
                            model, field, "_fk_%(to_table)s_%(to_column)s"
                        )
                    )
            # Add the SQL to our big list
            column_sqls.append(
                "%s %s" % (self.quote_name(field.column), definition)
            )
            # Create a unique constraint separately because Spanner doesn't
            # allow them inline on a column.
            if field.unique and not field.primary_key:
                self.deferred_sql.append(
                    self._create_unique_sql(model, [field.column])
                )

        # Add any unique_togethers (always deferred, as some fields might be
        # created afterwards, like geometry fields with some backends)
        for fields in model._meta.unique_together:
            columns = [model._meta.get_field(field).column for field in fields]
            self.deferred_sql.append(self._create_unique_sql(model, columns))
        constraints = [
            constraint.constraint_sql(model, self)
            for constraint in model._meta.constraints
        ]
        # Make the table
        sql = self.sql_create_table % {
            "table": self.quote_name(model._meta.db_table),
            "definition": ", ".join(
                constraint
                for constraint in (*column_sqls, *constraints)
                if constraint
            ),
            "primary_key": self.quote_name(model._meta.pk.column),
        }
        if model._meta.db_tablespace:
            tablespace_sql = self.connection.ops.tablespace_sql(
                model._meta.db_tablespace
            )
            if tablespace_sql:
                sql += " " + tablespace_sql
        # Prevent using [] as params, in the case a literal '%' is used in the
        # definition
        trace_attributes = {
            "model_name": self.quote_name(model._meta.db_table)
        }

        with trace_call(
            "CloudSpannerDjango.create_model",
            self.connection,
            trace_attributes,
        ):
            self.execute(sql, params or None)

        # Add any field index and index_together's (deferred as SQLite
        # _remake_table needs it)
        self.deferred_sql.extend(self._model_indexes_sql(model))

        # Make M2M tables
        for field in model._meta.local_many_to_many:
            if field.remote_field.through._meta.auto_created:
                self.create_model(field.remote_field.through)

    def delete_model(self, model):
        """
        Drop the model's table in the database along with any unique constraints
        or indexes it has.

        :type model: :class:`~django.db.migrations.operations.models.ModelOperation`
        :param model: A model for creating a table.
        """
        # Spanner requires dropping all of a table's indexes before dropping
        # the table.
        index_names = self._constraint_names(
            model, index=True, primary_key=False
        )
        for index_name in index_names:
            trace_attributes = {
                "model_name": self.quote_name(model._meta.db_table),
                "index_name": index_name,
            }
            with trace_call(
                "CloudSpannerDjango.delete_model.delete_index",
                self.connection,
                trace_attributes,
            ):
                self.execute(self._delete_index_sql(model, index_name))
        trace_attributes = {
            "model_name": self.quote_name(model._meta.db_table)
        }
        with trace_call(
            "CloudSpannerDjango.delete_model",
            self.connection,
            trace_attributes,
        ):
            super().delete_model(model)

    def add_field(self, model, field):
        """
        Add a column (or sometimes multiple) to the model's table to
        represent the field. This will also add indexes or a unique constraint
        if the field has db_index=True or unique=True. If the field is a
        ManyToManyField without a value for through, instead of creating a
        column, it will make a table to represent the relationship. If through
        is provided, it is a no-op. If the field is a ForeignKey, this will
        also add the foreign key constraint to the column.

        :type model: :class:`~django.db.migrations.operations.models.ModelOperation`
        :param model: A model for creating a table.

        :type field: :class:`~django.db.migrations.operations.models.fields.FieldOperation`
        :param field: The field of the table.
        """
        # Special-case implicit M2M tables
        if (
            field.many_to_many
            and field.remote_field.through._meta.auto_created
        ):
            return self.create_model(field.remote_field.through)
        # Get the column's definition
        definition, params = self.column_sql(
            model, field, exclude_not_null=True
        )
        # It might not actually have a column behind it
        if definition is None:
            return
        # Check constraints can go on the column SQL here
        db_params = field.db_parameters(connection=self.connection)
        if db_params["check"]:
            definition += (
                ", CONSTRAINT constraint_%s_%s_%s "
                % (
                    model._meta.db_table,
                    self.quote_name(field.name),
                    uuid.uuid4().hex[:6].lower(),
                )
                + self.sql_check_constraint % db_params
            )
        # Build the SQL and run it
        sql = self.sql_create_column % {
            "table": self.quote_name(model._meta.db_table),
            "column": self.quote_name(field.column),
            "definition": definition,
        }
        self.execute(sql, params)
        # Set defaults values on existing rows. (Django usually uses-database
        # defaults for this but Spanner doesn't support them.)
        effective_default = self.effective_default(field)
        if effective_default is not None:
            self.execute(
                "UPDATE %(table)s SET %(column)s=%%s"
                % {
                    "table": self.quote_name(model._meta.db_table),
                    "column": self.quote_name(field.column),
                },
                (effective_default,),
            )
        # Spanner doesn't support adding NOT NULL columns to existing tables.
        if not field.null:
            self.execute(
                self.sql_alter_column
                % {
                    "table": self.quote_name(model._meta.db_table),
                    "changes": self.sql_alter_column_not_null
                    % {
                        "column": self.quote_name(field.column),
                        "type": db_params["type"],
                    },
                }
            )
        # Add an index, if required
        self.deferred_sql.extend(self._field_indexes_sql(model, field))
        # Create a unique constraint separately because Spanner doesn't allow
        # them inline on a column.
        if field.unique and not field.primary_key:
            self.deferred_sql.append(
                self._create_unique_sql(model, [field.column])
            )
        # Add any FK constraints later
        if (
            field.remote_field
            and self.connection.features.supports_foreign_keys
            and field.db_constraint
        ):
            self.deferred_sql.append(
                self._create_fk_sql(
                    model, field, "_fk_%(to_table)s_%(to_column)s"
                )
            )

    def remove_field(self, model, field):
        """
        Remove the column(s) representing the field from the model's table,
        along with any unique constraints, foreign key constraints, or indexes
        caused by that field. If the field is a ManyToManyField without a
        value for through, it will remove the table created to track the
        relationship. If through is provided, it is a no-op.

        :type model: :class:`~django.db.migrations.operations.models.ModelOperation`
        :param model: A model for creating a table.

        :type field: :class:`~django.db.migrations.operations.models.fields.FieldOperation`
        :param field: The field of the table.
        """
        # Spanner requires dropping a column's indexes before dropping the
        # column.
        index_names = self._constraint_names(model, [field.column], index=True)
        for index_name in index_names:
            trace_attributes = {
                "model_name": self.quote_name(model._meta.db_table),
                "field": field.column,
                "index_name": index_name,
            }
            with trace_call(
                "CloudSpannerDjango.remove_field.delete_index",
                self.connection,
                trace_attributes,
            ):
                self.execute(self._delete_index_sql(model, index_name))

        trace_attributes = {
            "model_name": self.quote_name(model._meta.db_table),
            "field": field.column,
        }
        with trace_call(
            "CloudSpannerDjango.remove_field",
            self.connection,
            trace_attributes,
        ):
            super().remove_field(model, field)

    def column_sql(
        self, model, field, include_default=False, exclude_not_null=False
    ):
        """
        Take a field and return its column definition.
        The field must already have had set_attributes_from_name() called.

        :type model: :class:`~django.db.migrations.operations.models.ModelOperation`
        :param model: A model for creating a table.

        :type field: :class:`~django.db.migrations.operations.models.fields.FieldOperation`
        :param field: The field of the table.

        :type include_default: bool
        :param include_default: (Optional) Flag for including default fields.

        :type exclude_not_null: bool
        :param exclude_not_null: (Optional) Flag for excluding not null fields.
        """
        # Get the column's type and use that as the basis of the SQL
        db_params = field.db_parameters(connection=self.connection)
        sql = db_params["type"]
        params = []
        # Check for fields that aren't actually columns (e.g. M2M)
        if sql is None:
            return None, None
        # Work out nullability
        null = field.null
        # Oracle treats the empty string ('') as null, so coerce the null
        # option whenever '' is a possible value.
        if (
            field.empty_strings_allowed
            and not field.primary_key
            and self.connection.features.interprets_empty_strings_as_nulls
        ):
            null = True
        if not null and not exclude_not_null:
            sql += " NOT NULL"
        # Optionally add the tablespace if it's an implicitly indexed column
        tablespace = field.db_tablespace or model._meta.db_tablespace
        if (
            tablespace
            and self.connection.features.supports_tablespaces
            and field.unique
        ):
            sql += " %s" % self.connection.ops.tablespace_sql(
                tablespace, inline=True
            )
        # Return the sql
        return sql, params

    def add_index(self, model, index):
        """Add index to model's table.

        :type model: :class:`~django.db.migrations.operations.models.ModelOperation`
        :param model: A model for creating a table.

        :type index: :class:`~django.db.migrations.operations.models.Index`
        :param index: An index to add.
        """
        # Work around a bug in Django where a space isn't inserting before
        # DESC: https://code.djangoproject.com/ticket/30961
        # This method can be removed in Django 3.1.
        index.fields_orders = [
            (field_name, " DESC" if order == "DESC" else "")
            for field_name, order in index.fields_orders
        ]
        trace_attributes = {
            "model_name": self.quote_name(model._meta.db_table),
            "index": "|".join(index.fields),
        }
        with trace_call(
            "CloudSpannerDjango.add_index", self.connection, trace_attributes,
        ):
            super().add_index(model, index)

    def quote_value(self, value):
        # A more complete implementation isn't currently required.
        if isinstance(value, str):
            return "'%s'" % value.replace("'", "''")
        return str(value)

    def _alter_field(
        self,
        model,
        old_field,
        new_field,
        old_type,
        new_type,
        old_db_params,
        new_db_params,
        strict=False,
    ):
        # Spanner requires dropping indexes before changing the nullability
        # of a column.
        nullability_changed = old_field.null != new_field.null
        if nullability_changed:
            index_names = self._constraint_names(
                model, [old_field.column], index=True
            )
            if index_names and not old_field.db_index:
                raise NotSupportedError(
                    "Changing nullability of a field with an index other than "
                    "Field(db_index=True) isn't yet supported."
                )
            if len(index_names) > 1:
                raise NotSupportedError(
                    "Changing nullability of a field with more than one "
                    "index isn't yet supported."
                )
            for index_name in index_names:
                trace_attributes = {
                    "model_name": self.quote_name(model._meta.db_table),
                    "alter_field": old_field.column,
                    "index_name": index_name,
                }
                with trace_call(
                    "CloudSpannerDjango.alter_field.delete_index",
                    self.connection,
                    trace_attributes,
                ):
                    self.execute(self._delete_index_sql(model, index_name))
        trace_attributes = {
            "model_name": self.quote_name(model._meta.db_table),
            "alter_field": old_field.column,
        }
        with trace_call(
            "CloudSpannerDjango.alter_field",
            self.connection,
            trace_attributes,
        ):
            super()._alter_field(
                model,
                old_field,
                new_field,
                old_type,
                new_type,
                old_db_params,
                new_db_params,
                strict=False,
            )
        # Recreate the index that was dropped earlier.
        if nullability_changed and new_field.db_index:
            trace_attributes = {
                "model_name": self.quote_name(model._meta.db_table),
                "alter_field": new_field.column,
            }
            with trace_call(
                "CloudSpannerDjango.alter_field.recreate_index",
                self.connection,
                trace_attributes,
            ):
                self.execute(self._create_index_sql(model, [new_field]))

    def _alter_column_type_sql(self, model, old_field, new_field, new_type):
        # Spanner needs to use sql_alter_column_not_null if the field is
        # NOT NULL, otherwise the constraint is dropped.
        sql = (
            self.sql_alter_column_type
            if new_field.null
            else self.sql_alter_column_not_null
        )
        return (
            (
                sql
                % {
                    "column": self.quote_name(new_field.column),
                    "type": new_type,
                },
                [],
            ),
            [],
        )

<<<<<<< HEAD
    def _unique_sql(
        self,
        model,
        fields,
        name,
        condition=None,
        deferrable=None,  # Spanner does not require this parameter
        include=None,
        opclasses=None,
    ):
=======
    def _check_sql(self, name, check):
        # Emulator does not support check constraints yet.
        if USE_EMULATOR:
            return None
        return self.sql_constraint % {
            "name": self.quote_name(name),
            "constraint": self.sql_check_constraint % {"check": check},
        }

    def _unique_sql(self, model, fields, name, condition=None):
>>>>>>> 9d9d360b
        # Inline constraints aren't supported, so create the index separately.
        sql = self._create_unique_sql(
            model,
            fields,
            name=name,
            condition=condition,
            include=include,
            opclasses=opclasses,
        )
        if sql:
            self.deferred_sql.append(sql)
        return None

    def skip_default(self, field):
        """Cloud Spanner doesn't support column defaults."""
        return True<|MERGE_RESOLUTION|>--- conflicted
+++ resolved
@@ -390,7 +390,9 @@
             "index": "|".join(index.fields),
         }
         with trace_call(
-            "CloudSpannerDjango.add_index", self.connection, trace_attributes,
+            "CloudSpannerDjango.add_index",
+            self.connection,
+            trace_attributes,
         ):
             super().add_index(model, index)
 
@@ -492,7 +494,6 @@
             [],
         )
 
-<<<<<<< HEAD
     def _unique_sql(
         self,
         model,
@@ -503,18 +504,6 @@
         include=None,
         opclasses=None,
     ):
-=======
-    def _check_sql(self, name, check):
-        # Emulator does not support check constraints yet.
-        if USE_EMULATOR:
-            return None
-        return self.sql_constraint % {
-            "name": self.quote_name(name),
-            "constraint": self.sql_check_constraint % {"check": check},
-        }
-
-    def _unique_sql(self, model, fields, name, condition=None):
->>>>>>> 9d9d360b
         # Inline constraints aren't supported, so create the index separately.
         sql = self._create_unique_sql(
             model,
