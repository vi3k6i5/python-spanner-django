# Copyright 2020 Google LLC
#
# Use of this source code is governed by a BSD-style
# license that can be found in the LICENSE file or at
# https://developers.google.com/open-source/licenses/bsd

import os

from django.db.backends.base.features import BaseDatabaseFeatures
from django.db.utils import InterfaceError
from django_spanner import USE_EMULATOR, USING_DJANGO_3


class DatabaseFeatures(BaseDatabaseFeatures):
    can_introspect_big_integer_field = False
    can_introspect_duration_field = False
    can_introspect_foreign_keys = True
    # TimeField is introspected as DateTimeField because they both use
    # TIMESTAMP.
    can_introspect_time_field = False
    closed_cursor_error_class = InterfaceError
    # Spanner uses REGEXP_CONTAINS which is case-sensitive.
    has_case_insensitive_like = False
    # https://cloud.google.com/spanner/quotas#query_limits
    max_query_params = 900
<<<<<<< Updated upstream
    supports_foreign_keys = False
<<<<<<< HEAD
=======
    supports_foreign_keys = True
    can_create_inline_fk = False
>>>>>>> Stashed changes
=======
    can_create_inline_fk = False
>>>>>>> bfb2e20e
    supports_ignore_conflicts = False
    supports_partial_indexes = False
    supports_regex_backreferencing = False
    supports_select_for_update_with_limit = False
    supports_sequence_reset = False
    supports_timezones = False
    supports_transactions = False
    if USE_EMULATOR:
        # Emulator does not support json.
        supports_json_field = False
        # Emulator does not support check constrints.
        supports_column_check_constraints = False
        supports_table_check_constraints = False
    else:
        supports_column_check_constraints = True
        supports_table_check_constraints = True
        if USING_DJANGO_3:
            supports_json_field = True
        else:
            # Since JsonField was introduced in django3.1 we don't support it for django 2.2
            supports_json_field = False
    supports_primitives_in_json_field = False
    # Spanner does not support order by null modifiers.
    # For Django 2.2 this feature is handled in code.
    if USING_DJANGO_3:
        supports_order_by_nulls_modifier = False
    # Spanner does not support SELECTing an arbitrary expression that also
    # appears in the GROUP BY clause.
    supports_subqueries_in_group_by = False
    uses_savepoints = False
    # Spanner does not support expression indexes
    # example: CREATE INDEX index_name ON table (LOWER(column_name))
    supports_expression_indexes = False

    # Django tests that aren't supported by Spanner.
    skip_tests = (
        # Spanner does not support very long FK name: 400 Foreign Key name not valid
        "backends.tests.FkConstraintsTests.test_check_constraints",
        "backends.tests.FkConstraintsTests.test_check_constraints_sql_keywords",
        # No foreign key ON DELETE CASCADE in Spanner.
        "fixtures_regress.tests.TestFixtures.test_loaddata_raises_error_when_fixture_has_invalid_foreign_key",
        # Spanner does not support empty list of DML statement.
        "backends.tests.BackendTestCase.test_cursor_executemany_with_empty_params_list",
        # No Django transaction management in Spanner.
        "basic.tests.SelectOnSaveTests.test_select_on_save_lying_update",
        # django_spanner monkey patches AutoField to have a default value.
        "basic.tests.ModelTest.test_hash",
        "custom_managers.tests.CustomManagerTests.test_slow_removal_through_specified_fk_related_manager",
        "custom_managers.tests.CustomManagerTests.test_slow_removal_through_default_fk_related_manager",
        "generic_relations.test_forms.GenericInlineFormsetTests.test_options",
        "generic_relations.tests.GenericRelationsTests.test_add_bulk_false",
        "generic_relations.tests.GenericRelationsTests.test_generic_update_or_create_when_updated",
        "generic_relations.tests.GenericRelationsTests.test_update_or_create_defaults",
        "generic_relations.tests.GenericRelationsTests.test_unsaved_instance_on_generic_foreign_key",
        "generic_relations_regress.tests.GenericRelationTests.test_target_model_is_unsaved",
        "m2m_through_regress.tests.ToFieldThroughTests.test_m2m_relations_unusable_on_null_pk_obj",
        "many_to_many.tests.ManyToManyTests.test_add",
        "many_to_one.tests.ManyToOneTests.test_fk_assignment_and_related_object_cache",
        "many_to_one.tests.ManyToOneTests.test_relation_unsaved",
        "model_fields.test_durationfield.TestSerialization.test_dumping",
        "model_fields.test_uuid.TestSerialization.test_dumping",
        "model_fields.test_booleanfield.ValidationTest.test_nullbooleanfield_blank",
        "model_inheritance.tests.ModelInheritanceTests.test_create_child_no_update",
        "model_regress.tests.ModelTests.test_get_next_prev_by_field_unsaved",
        "one_to_one.tests.OneToOneTests.test_get_reverse_on_unsaved_object",
        "one_to_one.tests.OneToOneTests.test_o2o_primary_key_delete",
        "one_to_one.tests.OneToOneTests.test_set_reverse_on_unsaved_object",
        "one_to_one.tests.OneToOneTests.test_unsaved_object",
        "queries.test_bulk_update.BulkUpdateNoteTests.test_unsaved_models",
        "expressions_case.tests.CaseExpressionTests.test_update_decimal",
        "serializers.test_json.JsonSerializerTestCase.test_pkless_serialized_strings",
        "serializers.test_json.JsonSerializerTestCase.test_serialize_with_null_pk",
        "serializers.test_xml.XmlSerializerTestCase.test_pkless_serialized_strings",
        "serializers.test_xml.XmlSerializerTestCase.test_serialize_with_null_pk",
        "serializers.test_yaml.YamlSerializerTestCase.test_pkless_serialized_strings",
        "serializers.test_yaml.YamlSerializerTestCase.test_serialize_with_null_pk",
        "serializers.test_data.SerializerDataTests.test_yaml_serializer",
        "serializers.test_data.SerializerDataTests.test_xml_serializer",
        "serializers.test_data.SerializerDataTests.test_python_serializer",
        "serializers.test_data.SerializerDataTests.test_json_serializer",
        "timezones.tests.LegacyDatabaseTests.test_cursor_execute_accepts_naive_datetime",
        "timezones.tests.NewDatabaseTests.test_cursor_execute_accepts_naive_datetime",
        "timezones.tests.AdminTests.test_change_editable",
        "timezones.tests.AdminTests.test_change_editable_in_other_timezone",
        "timezones.tests.AdminTests.test_change_readonly",
        "timezones.tests.AdminTests.test_change_readonly_in_other_timezone",
        "timezones.tests.AdminTests.test_changelist",
        "timezones.tests.AdminTests.test_changelist_in_other_timezone",
        "validation.test_custom_messages.CustomMessagesTests.test_custom_null_message",
        "validation.test_custom_messages.CustomMessagesTests.test_custom_simple_validator_message",
        "validation.test_unique.PerformUniqueChecksTest.test_primary_key_unique_check_not_performed_when_adding_and_pk_not_specified",  # noqa
        "validation.test_unique.PerformUniqueChecksTest.test_primary_key_unique_check_not_performed_when_not_adding",
        "validation.test_validators.TestModelsWithValidators.test_custom_validator_passes_for_correct_value",
        "validation.test_validators.TestModelsWithValidators.test_custom_validator_raises_error_for_incorrect_value",
        "validation.test_validators.TestModelsWithValidators.test_field_validators_can_be_any_iterable",
        # Tests that assume a serial pk.
        "admin_filters.tests.ListFiltersTests.test_booleanfieldlistfilter_nullbooleanfield",
        "admin_filters.tests.ListFiltersTests.test_booleanfieldlistfilter_tuple",
        "admin_filters.tests.ListFiltersTests.test_booleanfieldlistfilter",
        "admin_filters.tests.ListFiltersTests.test_datefieldlistfilter_with_time_zone_support",
        "admin_filters.tests.ListFiltersTests.test_datefieldlistfilter",
        "admin_filters.tests.ListFiltersTests.test_fieldlistfilter_underscorelookup_tuple",
        "admin_filters.tests.ListFiltersTests.test_fk_with_to_field",
        "admin_filters.tests.ListFiltersTests.test_listfilter_genericrelation",
        "admin_filters.tests.ListFiltersTests.test_lookup_with_non_string_value_underscored",
        "admin_filters.tests.ListFiltersTests.test_lookup_with_non_string_value",
        "admin_filters.tests.ListFiltersTests.test_relatedfieldlistfilter_manytomany",
        "admin_filters.tests.ListFiltersTests.test_simplelistfilter",
        "admin_inlines.tests.TestInline.test_inline_hidden_field_no_column",
        "proxy_models.tests.ProxyModelAdminTests.test_delete_str_in_model_admin",
        "admin_utils.test_logentry.LogEntryTests.test_logentry_change_message",
        "admin_utils.test_logentry.LogEntryTests.test_logentry_change_message_localized_datetime_input",
        "admin_utils.test_logentry.LogEntryTests.test_proxy_model_content_type_is_used_for_log_entries",
        "admin_utils.test_logentry.LogEntryTests.test_action_flag_choices",
        "admin_utils.test_logentry.LogEntryTests.test_log_action",
        "admin_utils.test_logentry.LogEntryTests.test_logentry_change_message_formsets",
        "admin_utils.test_logentry.LogEntryTests.test_logentry_change_message_not_json",
        "admin_utils.test_logentry.LogEntryTests.test_logentry_get_admin_url",
        "admin_utils.test_logentry.LogEntryTests.test_logentry_get_edited_object",
        "admin_utils.test_logentry.LogEntryTests.test_logentry_repr",
        "admin_utils.test_logentry.LogEntryTests.test_logentry_save",
        "admin_utils.test_logentry.LogEntryTests.test_logentry_unicode",
        "admin_utils.test_logentry.LogEntryTests.test_recentactions_without_content_type",
        "admin_views.tests.AdminViewPermissionsTest.test_history_view",
        "aggregation.test_filter_argument.FilteredAggregateTests.test_plain_annotate",
        "aggregation.tests.AggregateTestCase.test_annotate_basic",
        "aggregation.tests.AggregateTestCase.test_annotation",
        "aggregation.tests.AggregateTestCase.test_filtering",
        "aggregation_regress.tests.AggregationTests.test_more_more",
        "aggregation_regress.tests.AggregationTests.test_more_more_more",
        "aggregation_regress.tests.AggregationTests.test_ticket_11293",
        "defer_regress.tests.DeferRegressionTest.test_ticket_12163",
        "defer_regress.tests.DeferRegressionTest.test_ticket_23270",
        "distinct_on_fields.tests.DistinctOnTests.test_basic_distinct_on",
        "extra_regress.tests.ExtraRegressTests.test_regression_7314_7372",
        "generic_relations_regress.tests.GenericRelationTests.test_annotate",
        "get_earliest_or_latest.tests.TestFirstLast",
        "known_related_objects.tests.ExistingRelatedInstancesTests.test_reverse_one_to_one_multi_prefetch_related",
        "known_related_objects.tests.ExistingRelatedInstancesTests.test_reverse_one_to_one_multi_select_related",
        "lookup.tests.LookupTests.test_get_next_previous_by",
        "lookup.tests.LookupTests.test_values_list",
        "migrations.test_operations.OperationTests.test_alter_order_with_respect_to",
        "model_fields.tests.GetChoicesOrderingTests.test_get_choices_reverse_related_field",
        "model_formsets.tests.ModelFormsetTest.test_custom_pk",
        "model_formsets_regress.tests.FormfieldShouldDeleteFormTests.test_custom_delete",
        "multiple_database.tests.RouterTestCase.test_generic_key_cross_database_protection",
        "ordering.tests.OrderingTests.test_default_ordering_by_f_expression",
        "ordering.tests.OrderingTests.test_order_by_fk_attname",
        "ordering.tests.OrderingTests.test_order_by_override",
        "ordering.tests.OrderingTests.test_order_by_pk",
        "prefetch_related.test_prefetch_related_objects.PrefetchRelatedObjectsTests.test_m2m_then_m2m",
        "prefetch_related.tests.CustomPrefetchTests.test_custom_qs",
        "prefetch_related.tests.CustomPrefetchTests.test_nested_prefetch_related_are_not_overwritten",
        "prefetch_related.tests.ForeignKeyToFieldTest.test_m2m",
        "queries.test_bulk_update.BulkUpdateNoteTests.test_multiple_fields",
        "queries.test_bulk_update.BulkUpdateTests.test_inherited_fields",
        "queries.tests.Queries4Tests.test_ticket15316_exclude_true",
        "queries.tests.Queries5Tests.test_ticket7256",
        "queries.tests.SubqueryTests.test_related_sliced_subquery",
        "queries.tests.Ticket14056Tests.test_ticket_14056",
        "queries.tests.RelatedLookupTypeTests.test_values_queryset_lookup",
        "raw_query.tests.RawQueryTests.test_annotations",
        "raw_query.tests.RawQueryTests.test_get_item",
        "select_related.tests.SelectRelatedTests.test_field_traversal",
        "syndication_tests.tests.SyndicationFeedTest.test_rss2_feed",
        "syndication_tests.tests.SyndicationFeedTest.test_latest_post_date",
        "syndication_tests.tests.SyndicationFeedTest.test_rss091_feed",
        "syndication_tests.tests.SyndicationFeedTest.test_template_feed",
        # datetimes retrieved from the database with the wrong hour when
        # USE_TZ = True: https://github.com/googleapis/python-spanner-django/issues/193
        "datetimes.tests.DateTimesTests.test_21432",
        "db_functions.datetime.test_extract_trunc.DateFunctionWithTimeZoneTests.test_trunc_func_with_timezone",
        "db_functions.datetime.test_extract_trunc.DateFunctionWithTimeZoneTests.test_trunc_timezone_applied_before_truncation",  # noqa
        # extract() with timezone not working as expected:
        # https://github.com/googleapis/python-spanner-django/issues/191
        "timezones.tests.NewDatabaseTests.test_query_datetimes",
        # using NULL with + crashes: https://github.com/googleapis/python-spanner-django/issues/201
        "annotations.tests.NonAggregateAnnotationTestCase.test_combined_annotation_commutative",
        # Spanner does not support custom precision on DecimalField
        "db_functions.comparison.test_cast.CastTests.test_cast_to_decimal_field",
        "model_fields.test_decimalfield.DecimalFieldTests.test_fetch_from_db_without_float_rounding",
        "model_fields.test_decimalfield.DecimalFieldTests.test_roundtrip_with_trailing_zeros",
        # Spanner doesn't support the variance the standard deviation database
        # functions on full population.
        "aggregation.test_filter_argument.FilteredAggregateTests.test_filtered_numerical_aggregates",
        "aggregation_regress.tests.AggregationTests.test_stddev",
        # SELECT list expression references <column> which is neither grouped
        # nor aggregated: https://github.com/googleapis/python-spanner-django/issues/245
        "aggregation_regress.tests.AggregationTests.test_annotated_conditional_aggregate",
        "aggregation_regress.tests.AggregationTests.test_annotation_with_value",
        "expressions.tests.BasicExpressionsTests.test_filtering_on_annotate_that_uses_q",
        # "No matching signature for operator" crash when comparing TIMESTAMP
        # and DATE: https://github.com/googleapis/python-spanner-django/issues/255
        "expressions.tests.BasicExpressionsTests.test_outerref_mixed_case_table_name",
        "expressions.tests.FTimeDeltaTests.test_mixed_comparisons1",
        # duration arithmetic fails with dates: No matching signature for
        # function TIMESTAMP_ADD: https://github.com/googleapis/python-spanner-django/issues/253
        "expressions.tests.FTimeDeltaTests.test_date_comparison",
        "expressions.tests.FTimeDeltaTests.test_date_minus_duration",
        "expressions.tests.FTimeDeltaTests.test_delta_add",
        "expressions.tests.FTimeDeltaTests.test_duration_with_datetime",
        "expressions.tests.FTimeDeltaTests.test_mixed_comparisons2",
        # This test doesn't raise NotSupportedError because Spanner doesn't
        # support select for update either (besides the "with limit"
        # restriction).
        "select_for_update.tests.SelectForUpdateTests.test_unsupported_select_for_update_with_limit",
        # integer division produces a float result, which can't be assigned to
        # an integer column:
        # https://github.com/googleapis/python-spanner-django/issues/331
        "expressions.tests.ExpressionOperatorTests.test_lefthand_division",
        "expressions.tests.ExpressionOperatorTests.test_right_hand_division",
        # power operator produces a float result, which can't be assigned to
        # an integer column:
        # https://github.com/googleapis/python-spanner-django/issues/331
        "expressions.tests.ExpressionOperatorTests.test_lefthand_power",
        "expressions.tests.ExpressionOperatorTests.test_righthand_power",
        # Cloud Spanner's docs: "The rows that are returned by LIMIT and OFFSET
        # is unspecified unless these operators are used after ORDER BY."
        "aggregation_regress.tests.AggregationTests.test_sliced_conditional_aggregate",
        "queries.tests.QuerySetBitwiseOperationTests.test_or_with_both_slice",
        "queries.tests.QuerySetBitwiseOperationTests.test_or_with_both_slice_and_ordering",
        "queries.tests.QuerySetBitwiseOperationTests.test_or_with_lhs_slice",
        "queries.tests.QuerySetBitwiseOperationTests.test_or_with_rhs_slice",
        "queries.tests.SubqueryTests.test_slice_subquery_and_query",
        # Cloud Spanner limit: "Number of functions exceeds the maximum
        # allowed limit of 1000."
        "queries.test_bulk_update.BulkUpdateTests.test_large_batch",
        # Spanner doesn't support random ordering.
        "ordering.tests.OrderingTests.test_random_ordering",
        # casting DateField to DateTimeField adds an unexpected hour:
        # https://github.com/googleapis/python-spanner-django/issues/260
        "db_functions.comparison.test_cast.CastTests.test_cast_from_db_date_to_datetime",
        # Tests that fail during tear down on databases that don't support
        # transactions: https://github.com/googleapis/python-spanner-django/issues/271
        "contenttypes_tests.test_models.ContentTypesMultidbTests.test_multidb",
        # Tests that by-pass using django_spanner and generate
        # invalid DDL: https://github.com/googleapis/python-spanner-django/issues/298
        "cache.tests.CreateCacheTableForDBCacheTests",
        "cache.tests.DBCacheTests",
        "cache.tests.DBCacheWithTimeZoneTests",
        "delete.tests.DeletionTests.test_queryset_delete_returns_num_rows",
        "delete.tests.DeletionTests.test_model_delete_returns_num_rows",
        "delete.tests.DeletionTests.test_deletion_order",
        "delete.tests.FastDeleteTests.test_fast_delete_empty_no_update_can_self_select",
        # Tests that require transactions.
        "transaction_hooks.tests.TestConnectionOnCommit.test_does_not_execute_if_transaction_rolled_back",
        "transaction_hooks.tests.TestConnectionOnCommit.test_hooks_cleared_after_rollback",
        "transaction_hooks.tests.TestConnectionOnCommit.test_hooks_cleared_on_reconnect",
        "transaction_hooks.tests.TestConnectionOnCommit.test_no_hooks_run_from_failed_transaction",
        "transaction_hooks.tests.TestConnectionOnCommit.test_no_savepoints_atomic_merged_with_outer",
        # Tests that require savepoints.
        "get_or_create.tests.UpdateOrCreateTests.test_integrity",
        "get_or_create.tests.UpdateOrCreateTests.test_manual_primary_key_test",
        "get_or_create.tests.UpdateOrCreateTestsWithManualPKs.test_create_with_duplicate_primary_key",
        "test_utils.tests.TestBadSetUpTestData.test_failure_in_setUpTestData_should_rollback_transaction",
        "transaction_hooks.tests.TestConnectionOnCommit.test_discards_hooks_from_rolled_back_savepoint",
        "transaction_hooks.tests.TestConnectionOnCommit.test_inner_savepoint_rolled_back_with_outer",
        "transaction_hooks.tests.TestConnectionOnCommit.test_inner_savepoint_does_not_affect_outer",
        # No sequence for AutoField in Spanner.
        "introspection.tests.IntrospectionTests.test_sequence_list",
        # pyformat parameters not supported on INSERT:
        # https://github.com/googleapis/python-spanner-django/issues/343
        "backends.tests.BackendTestCase.test_cursor_execute_with_pyformat",
        "backends.tests.BackendTestCase.test_cursor_executemany_with_pyformat",
        "backends.tests.BackendTestCase.test_cursor_executemany_with_pyformat_iterator",
        "migrations.test_commands.MigrateTests.test_migrate_fake_initial",
        "migrations.test_commands.MigrateTests.test_migrate_initial_false",
        "migrations.test_executor.ExecutorTests.test_soft_apply",
        # Spanner limitation: Cannot change type of column.
        "migrations.test_executor.ExecutorTests.test_alter_id_type_with_fk",
        "schema.tests.SchemaTests.test_alter_auto_field_to_char_field",
        "schema.tests.SchemaTests.test_alter_text_field_to_date_field",
        "schema.tests.SchemaTests.test_alter_text_field_to_datetime_field",
        "schema.tests.SchemaTests.test_alter_text_field_to_time_field",
        # Spanner limitation: Cannot rename tables and columns.
        "contenttypes_tests.test_operations.ContentTypeOperationsTests",
        "migrations.test_operations.OperationTests.test_alter_fk_non_fk",
        "migrations.test_operations.OperationTests.test_alter_model_table",
        "migrations.test_operations.OperationTests.test_alter_model_table_m2m",
        "migrations.test_operations.OperationTests.test_rename_field",
        "migrations.test_operations.OperationTests.test_rename_field_reloads_state_on_fk_target_changes",
        "migrations.test_operations.OperationTests.test_rename_m2m_model_after_rename_field",
        "migrations.test_operations.OperationTests.test_rename_m2m_target_model",
        "migrations.test_operations.OperationTests.test_rename_m2m_through_model",
        "migrations.test_operations.OperationTests.test_rename_model",
        "migrations.test_operations.OperationTests.test_rename_model_with_m2m",
        "migrations.test_operations.OperationTests.test_rename_model_with_self_referential_fk",
        "migrations.test_operations.OperationTests.test_rename_model_with_self_referential_m2m",
        "migrations.test_operations.OperationTests.test_rename_model_with_superclass_fk",
        "migrations.test_operations.OperationTests.test_repoint_field_m2m",
        "schema.tests.SchemaTests.test_alter_db_table_case",
        "schema.tests.SchemaTests.test_alter_pk_with_self_referential_field",
        "schema.tests.SchemaTests.test_rename",
        "schema.tests.SchemaTests.test_db_table",
        "schema.tests.SchemaTests.test_m2m_rename_field_in_target_model",
        "schema.tests.SchemaTests.test_m2m_repoint",
        "schema.tests.SchemaTests.test_m2m_repoint_custom",
        "schema.tests.SchemaTests.test_m2m_repoint_inherited",
        "schema.tests.SchemaTests.test_rename_column_renames_deferred_sql_references",
        "schema.tests.SchemaTests.test_rename_keep_null_status",
        "schema.tests.SchemaTests.test_rename_referenced_field",
        "schema.tests.SchemaTests.test_rename_table_renames_deferred_sql_references",
        "schema.tests.SchemaTests.test_referenced_field_without_constraint_rename_inside_atomic_block",
        "schema.tests.SchemaTests.test_referenced_table_without_constraint_rename_inside_atomic_block",
        "schema.tests.SchemaTests.test_unique_name_quoting",
        # Spanner limitation: Cannot change a field to a primary key.
        "schema.tests.SchemaTests.test_alter_not_unique_field_to_primary_key",
        # Spanner limitation: Cannot drop column in primary key.
        "schema.tests.SchemaTests.test_primary_key",
        # Spanner limitation:  Cannot remove a column from the primary key.
        "schema.tests.SchemaTests.test_alter_int_pk_to_int_unique",
        # Spanner limitation: migrations aren't atomic since Spanner doesn't
        # support transactions.
        "migrations.test_executor.ExecutorTests.test_atomic_operation_in_non_atomic_migration",
        # changing a not null constraint isn't allowed if it affects an index:
        # https://github.com/googleapis/python-spanner-django/issues/378
        "migrations.test_operations.OperationTests.test_alter_field_with_index",
        # parsing INSERT with one inlined value and one placeholder fails:
        # https://github.com/googleapis/python-spanner-django/issues/393
        "migrations.test_operations.OperationTests.test_run_sql_params",
        # This test doesn't flush the database properly:
        # https://code.djangoproject.com/ticket/31398
        "multiple_database.tests.AuthTestCase",
        # This test isn't isolated on databases like Spanner that don't
        # support transactions: https://code.djangoproject.com/ticket/31413
        "migrations.test_loader.LoaderTests.test_loading_squashed",
        # Probably due to django-spanner setting a default on AutoField:
        # https://github.com/googleapis/python-spanner-django/issues/422
        "model_inheritance_regress.tests.ModelInheritanceTest.test_issue_6755",
        # Probably due to django-spanner setting a default on AutoField:
        # https://github.com/googleapis/python-spanner-django/issues/424
        "model_forms.tests.ModelFormBasicTests.test_runtime_choicefield_populated",
        "model_forms.tests.ModelFormBasicTests.test_multi_fields",
        "model_forms.tests.ModelFormBasicTests.test_m2m_initial_callable",
        "model_forms.tests.ModelFormBasicTests.test_initial_values",
        "model_forms.tests.OtherModelFormTests.test_prefetch_related_queryset",
        "model_formsets.tests.ModelFormsetTest.test_prevent_change_outer_model_and_create_invalid_data",
        "model_formsets_regress.tests.FormfieldShouldDeleteFormTests.test_no_delete",
        "model_formsets_regress.tests.FormsetTests.test_extraneous_query_is_not_run",
        # Numeric field is not supported in primary key/unique key.
        "model_formsets.tests.ModelFormsetTest.test_inline_formsets_with_custom_pk",
        "model_forms.tests.ModelFormBaseTest.test_exclude_and_validation",
        "model_forms.tests.UniqueTest.test_unique_together",
        "model_forms.tests.UniqueTest.test_override_unique_together_message",
        # os.chmod() doesn't work on Kokoro?
        "file_uploads.tests.DirectoryCreationTests.test_readonly_root",
        # Tests that sometimes fail on Kokoro for unknown reasons.
        "contenttypes_tests.test_models.ContentTypesTests.test_cache_not_shared_between_managers",
        "migration_test_data_persistence.tests.MigrationDataNormalPersistenceTestCase.test_persistence",
        "servers.test_liveserverthread.LiveServerThreadTest.test_closes_connections",
        "servers.tests.LiveServerDatabase.test_fixtures_loaded",
        "view_tests.tests.test_csrf.CsrfViewTests.test_no_cookies",
        "view_tests.tests.test_csrf.CsrfViewTests.test_no_referer",
        "view_tests.tests.test_i18n.SetLanguageTests.test_lang_from_translated_i18n_pattern",
    )
    if USING_DJANGO_3:
        skip_tests += (
            # Spanner does not support UUID field natively
            "model_fields.test_uuid.TestQuerying.test_iexact",
            # Spanner does not support setting a default value on columns.
            "schema.tests.SchemaTests.test_alter_text_field_to_not_null_with_default_value",
            # Direct SQL query test that do not follow spanner syntax.
            "schema.tests.SchemaTests.test_alter_auto_field_quoted_db_column",
            "schema.tests.SchemaTests.test_alter_primary_key_quoted_db_table",
            # Insert sql with param variables using %(name)s parameter style is failing
            # https://github.com/googleapis/python-spanner/issues/542
            "backends.tests.LastExecutedQueryTest.test_last_executed_query_dict",
            # Spanner autofield is replaced with uuid4 so validation is disabled
            "model_fields.test_autofield.AutoFieldTests.test_backend_range_validation",
            "model_fields.test_autofield.AutoFieldTests.test_redundant_backend_range_validators",
            "model_fields.test_autofield.AutoFieldTests.test_redundant_backend_range_validators",
            "model_fields.test_autofield.BigAutoFieldTests.test_backend_range_validation",
            "model_fields.test_autofield.BigAutoFieldTests.test_redundant_backend_range_validators",
            "model_fields.test_autofield.BigAutoFieldTests.test_redundant_backend_range_validators",
            "model_fields.test_autofield.SmallAutoFieldTests.test_backend_range_validation",
            "model_fields.test_autofield.SmallAutoFieldTests.test_redundant_backend_range_validators",
            "model_fields.test_autofield.SmallAutoFieldTests.test_redundant_backend_range_validators",
            # Spanner does not support deferred unique constraints
            "migrations.test_operations.OperationTests.test_create_model_with_deferred_unique_constraint",
            # Spanner does not support JSON object query on fields.
            "db_functions.comparison.test_json_object.JSONObjectTests.test_empty",
            "db_functions.comparison.test_json_object.JSONObjectTests.test_basic",
            "db_functions.comparison.test_json_object.JSONObjectTests.test_expressions",
            "db_functions.comparison.test_json_object.JSONObjectTests.test_nested_empty_json_object",
            "db_functions.comparison.test_json_object.JSONObjectTests.test_nested_json_object",
            "db_functions.comparison.test_json_object.JSONObjectTests.test_textfield",
            # Spanner does not support iso_week_day but week_day is supported.
            "timezones.tests.LegacyDatabaseTests.test_query_datetime_lookups",
            "timezones.tests.NewDatabaseTests.test_query_datetime_lookups",
            "timezones.tests.NewDatabaseTests.test_query_datetime_lookups_in_other_timezone",
            "db_functions.datetime.test_extract_trunc.DateFunctionTests.test_extract_func",
            "db_functions.datetime.test_extract_trunc.DateFunctionTests.test_extract_iso_weekday_func",
            "db_functions.datetime.test_extract_trunc.DateFunctionWithTimeZoneTests.test_extract_func",
            "db_functions.datetime.test_extract_trunc.DateFunctionWithTimeZoneTests.test_extract_func_with_timezone",
            "db_functions.datetime.test_extract_trunc.DateFunctionWithTimeZoneTests.test_extract_func_with_timezone",
            "db_functions.datetime.test_extract_trunc.DateFunctionWithTimeZoneTests.test_extract_iso_weekday_func",
            # Spanner gived SHA encryption output in bytes, django expects it in hex string format.
            "db_functions.text.test_sha512.SHA512Tests.test_basic",
            "db_functions.text.test_sha512.SHA512Tests.test_transform",
            "db_functions.text.test_md5.MD5Tests.test_basic",
            "db_functions.text.test_md5.MD5Tests.test_transform",
            "db_functions.text.test_sha1.SHA1Tests.test_basic",
            "db_functions.text.test_sha1.SHA1Tests.test_transform",
            "db_functions.text.test_sha224.SHA224Tests.test_basic",
            "db_functions.text.test_sha224.SHA224Tests.test_transform",
            "db_functions.text.test_sha256.SHA256Tests.test_basic",
            "db_functions.text.test_sha256.SHA256Tests.test_transform",
            "db_functions.text.test_sha384.SHA384Tests.test_basic",
            "db_functions.text.test_sha384.SHA384Tests.test_transform",
            # Spanner does not support RANDOM number generation function
            "db_functions.math.test_random.RandomTests.test",
            # Spanner supports order by id, but it's does not work the same way as
            # an auto increment field.
            "model_forms.test_modelchoicefield.ModelChoiceFieldTests.test_choice_iterator_passes_model_to_widget",
            "queries.test_qs_combinators.QuerySetSetOperationTests.test_union_with_values_list_and_order",
            "ordering.tests.OrderingTests.test_order_by_self_referential_fk",
            "fixtures.tests.ForwardReferenceTests.test_forward_reference_m2m_natural_key",
            "fixtures.tests.ForwardReferenceTests.test_forward_reference_fk_natural_key",
            # Spanner does not support empty list of DML statement.
            "backends.tests.BackendTestCase.test_cursor_executemany_with_empty_params_list",
            # Spanner does not support SELECTing an arbitrary expression that also
            # appears in the GROUP BY clause.
            "annotations.tests.NonAggregateAnnotationTestCase.test_grouping_by_q_expression_annotation",
<<<<<<< HEAD
=======
            # No foreign key constraints in Spanner.
            "backends.tests.FkConstraintsTests.test_check_constraints_sql_keywords",
>>>>>>> bfb2e20e
            # No Django transaction management in Spanner.
            "transactions.tests.DisableDurabiltityCheckTests.test_nested_both_durable",
            "transactions.tests.DisableDurabiltityCheckTests.test_nested_inner_durable",
            # Tests that expect it to be empty untill saved in db.
            "test_utils.test_testcase.TestDataTests.test_class_attribute_identity",
            "model_fields.test_jsonfield.TestSerialization.test_dumping",
            "model_fields.test_jsonfield.TestSerialization.test_dumping",
            "model_fields.test_jsonfield.TestSerialization.test_dumping",
            "model_fields.test_jsonfield.TestSerialization.test_xml_serialization",
            "model_fields.test_jsonfield.TestSerialization.test_xml_serialization",
            "model_fields.test_jsonfield.TestSerialization.test_xml_serialization",
            "bulk_create.tests.BulkCreateTests.test_unsaved_parent",
            # Tests that assume a serial pk.
            "lookup.tests.LookupTests.test_exact_query_rhs_with_selected_columns",
            "prefetch_related.tests.DirectPrefetchedObjectCacheReuseTests.test_detect_is_fetched",
            "prefetch_related.tests.DirectPrefetchedObjectCacheReuseTests.test_detect_is_fetched_with_to_attr",
            # datetimes retrieved from the database with the wrong hour when
            # USE_TZ = True: https://github.com/googleapis/python-spanner-django/issues/193
            "timezones.tests.NewDatabaseTests.test_query_convert_timezones",
            # Spanner doesn't support random ordering.
            "aggregation.tests.AggregateTestCase.test_aggregation_random_ordering",
            # Tests that require transactions.
            "test_utils.tests.CaptureOnCommitCallbacksTests.test_execute",
            "test_utils.tests.CaptureOnCommitCallbacksTests.test_no_arguments",
            "test_utils.tests.CaptureOnCommitCallbacksTests.test_pre_callback",
            "test_utils.tests.CaptureOnCommitCallbacksTests.test_using",
            # Field: GenericIPAddressField is mapped to String in Spanner
            "inspectdb.tests.InspectDBTestCase.test_field_types",
            # BigIntegerField is mapped to IntegerField in Spanner
            "inspectdb.tests.InspectDBTestCase.test_number_field_types",
            # Spanner limitation: Cannot change type of column.
            "schema.tests.SchemaTests.test_char_field_pk_to_auto_field",
            "schema.tests.SchemaTests.test_ci_cs_db_collation",
            # Spanner limitation: Cannot rename tables and columns.
            "migrations.test_operations.OperationTests.test_rename_field_case",
            # Tests that sometimes fail on Kokoro for unknown reasons.
            "migrations.test_operations.OperationTests.test_add_constraint_combinable",
            # Tests that fail but are not related to spanner.
            "test_utils.test_testcase.TestDataTests.test_undeepcopyable_warning",
        )
    else:
        # Tests specific to django 2.2
        skip_tests += (
            # Tests that assume a serial pk.
            "prefetch_related.tests.DirectPrefechedObjectCacheReuseTests.test_detect_is_fetched",
            "prefetch_related.tests.DirectPrefechedObjectCacheReuseTests.test_detect_is_fetched_with_to_attr",
        )

    if os.environ.get("SPANNER_EMULATOR_HOST", None):
        # Some code isn't yet supported by the Spanner emulator.
        skip_tests += (
            # Emulator doesn't support views.
            "inspectdb.tests.InspectDBTransactionalTests.test_include_views",
            "introspection.tests.IntrospectionTests.test_table_names_with_views",
            # Check constraints are not supported by Spanner emulator.
            "constraints.tests.CheckConstraintTests.test_database_constraint",  # noqa
            "constraints.tests.CheckConstraintTests.test_name",  # noqa
            # Untyped parameters are not supported:
            # https://github.com/GoogleCloudPlatform/cloud-spanner-emulator#features-and-limitations
            "auth_tests.test_admin_multidb.MultiDatabaseTests.test_add_view",  # noqa
            "admin_changelist.test_date_hierarchy.DateHierarchyTests.test_bounded_params",  # noqa
            "admin_changelist.test_date_hierarchy.DateHierarchyTests.test_bounded_params_with_time_zone",  # noqa
            "admin_changelist.test_date_hierarchy.DateHierarchyTests.test_invalid_params",  # noqa
            "admin_changelist.tests.ChangeListTests.test_builtin_lookup_in_search_fields",  # noqa
            "admin_changelist.tests.ChangeListTests.test_changelist_view_list_editable_changed_objects_uses_filter",  # noqa
            "admin_changelist.tests.ChangeListTests.test_computed_list_display_localization",  # noqa
            "admin_changelist.tests.ChangeListTests.test_custom_lookup_in_search_fields",  # noqa
            "admin_changelist.tests.ChangeListTests.test_custom_lookup_with_pk_shortcut",  # noqa
            "admin_changelist.tests.ChangeListTests.test_custom_paginator",  # noqa
            "admin_changelist.tests.ChangeListTests.test_deterministic_order_for_model_ordered_by_its_manager",  # noqa
            "admin_changelist.tests.ChangeListTests.test_deterministic_order_for_unordered_model",  # noqa
            "admin_changelist.tests.ChangeListTests.test_dynamic_list_display",  # noqa
            "admin_changelist.tests.ChangeListTests.test_dynamic_list_display_links",  # noqa
            "admin_changelist.tests.ChangeListTests.test_dynamic_list_filter",  # noqa
            "admin_changelist.tests.ChangeListTests.test_dynamic_search_fields",  # noqa
            "admin_changelist.tests.ChangeListTests.test_get_edited_object_ids",  # noqa
            "admin_changelist.tests.ChangeListTests.test_get_list_editable_queryset",  # noqa
            "admin_changelist.tests.ChangeListTests.test_get_list_editable_queryset_with_regex_chars_in_prefix",  # noqa
            "admin_changelist.tests.ChangeListTests.test_get_select_related_custom_method",  # noqa
            "admin_changelist.tests.ChangeListTests.test_multiuser_edit",  # noqa
            "admin_changelist.tests.ChangeListTests.test_no_list_display_links",  # noqa
            "admin_changelist.tests.ChangeListTests.test_object_tools_displayed_no_add_permission",  # noqa
            "admin_changelist.tests.ChangeListTests.test_pagination",  # noqa
            "admin_changelist.tests.ChangeListTests.test_pagination_page_range",  # noqa
            "admin_changelist.tests.ChangeListTests.test_pk_in_search_fields",  # noqa
            "admin_changelist.tests.ChangeListTests.test_result_list_editable",  # noqa
            "admin_changelist.tests.ChangeListTests.test_result_list_editable_html",  # noqa
            "admin_changelist.tests.ChangeListTests.test_result_list_empty_changelist_value",  # noqa
            "admin_changelist.tests.ChangeListTests.test_result_list_html",  # noqa
            "admin_changelist.tests.ChangeListTests.test_result_list_set_empty_value_display_in_model_admin",  # noqa
            "admin_changelist.tests.ChangeListTests.test_result_list_set_empty_value_display_on_admin_site",  # noqa
            "admin_changelist.tests.ChangeListTests.test_select_related_as_empty_tuple",  # noqa
            "admin_changelist.tests.ChangeListTests.test_select_related_as_tuple",  # noqa
            "admin_changelist.tests.ChangeListTests.test_select_related_preserved",  # noqa
            "admin_changelist.tests.ChangeListTests.test_show_all",  # noqa
            "admin_changelist.tests.ChangeListTests.test_spanning_relations_with_custom_lookup_in_search_fields",  # noqa
            "admin_changelist.tests.ChangeListTests.test_specified_ordering_by_f_expression",  # noqa
            "admin_changelist.tests.ChangeListTests.test_specified_ordering_by_f_expression_without_asc_desc",  # noqa
            "admin_changelist.tests.ChangeListTests.test_total_ordering_optimization",  # noqa
            "admin_changelist.tests.ChangeListTests.test_tuple_list_display",  # noqa
            "admin_changelist.tests.GetAdminLogTests.test_no_user",  # noqa
            "admin_custom_urls.tests.AdminCustomUrlsTest.test_add_with_GET_args",  # noqa
            "admin_custom_urls.tests.AdminCustomUrlsTest.test_admin_URLs_no_clash",  # noqa
            "admin_custom_urls.tests.AdminCustomUrlsTest.test_basic_add_GET",  # noqa
            "admin_custom_urls.tests.AdminCustomUrlsTest.test_basic_add_POST",  # noqa
            "admin_custom_urls.tests.AdminCustomUrlsTest.test_post_save_add_redirect",  # noqa
            "admin_custom_urls.tests.AdminCustomUrlsTest.test_post_save_change_redirect",  # noqa
            "admin_custom_urls.tests.AdminCustomUrlsTest.test_post_url_continue",  # noqa
            "admin_docs.test_middleware.XViewMiddlewareTest.test_callable_object_view",  # noqa
            "admin_docs.test_middleware.XViewMiddlewareTest.test_xview_class",  # noqa
            "admin_docs.test_middleware.XViewMiddlewareTest.test_xview_func",  # noqa
            "admin_docs.test_views.AdminDocViewTests.test_bookmarklets",  # noqa
            "admin_docs.test_views.AdminDocViewTests.test_index",  # noqa
            "admin_docs.test_views.AdminDocViewTests.test_missing_docutils",  # noqa
            "admin_docs.test_views.AdminDocViewTests.test_model_index",  # noqa
            "admin_docs.test_views.AdminDocViewTests.test_namespaced_view_detail",  # noqa
            "admin_docs.test_views.AdminDocViewTests.test_no_sites_framework",  # noqa
            "admin_docs.test_views.AdminDocViewTests.test_template_detail",  # noqa
            "admin_docs.test_views.AdminDocViewTests.test_templatefilter_index",  # noqa
            "admin_docs.test_views.AdminDocViewTests.test_templatetag_index",  # noqa
            "admin_docs.test_views.AdminDocViewTests.test_view_detail",  # noqa
            "admin_docs.test_views.AdminDocViewTests.test_view_detail_as_method",  # noqa
            "admin_docs.test_views.AdminDocViewTests.test_view_detail_illegal_import",  # noqa
            "admin_docs.test_views.AdminDocViewTests.test_view_index",  # noqa
            "admin_docs.test_views.AdminDocViewTests.test_view_index_with_method",  # noqa
            "admin_docs.test_views.AdminDocViewWithMultipleEngines.test_bookmarklets",  # noqa
            "admin_docs.test_views.AdminDocViewWithMultipleEngines.test_index",  # noqa
            "admin_docs.test_views.AdminDocViewWithMultipleEngines.test_missing_docutils",  # noqa
            "admin_docs.test_views.AdminDocViewWithMultipleEngines.test_model_index",  # noqa
            "admin_docs.test_views.AdminDocViewWithMultipleEngines.test_namespaced_view_detail",  # noqa
            "admin_docs.test_views.AdminDocViewWithMultipleEngines.test_no_sites_framework",  # noqa
            "admin_docs.test_views.AdminDocViewWithMultipleEngines.test_template_detail",  # noqa
            "admin_docs.test_views.AdminDocViewWithMultipleEngines.test_templatefilter_index",  # noqa
            "admin_docs.test_views.AdminDocViewWithMultipleEngines.test_templatetag_index",  # noqa
            "admin_docs.test_views.AdminDocViewWithMultipleEngines.test_view_detail",  # noqa
            "admin_docs.test_views.AdminDocViewWithMultipleEngines.test_view_detail_as_method",  # noqa
            "admin_docs.test_views.AdminDocViewWithMultipleEngines.test_view_detail_illegal_import",  # noqa
            "admin_docs.test_views.AdminDocViewWithMultipleEngines.test_view_index",  # noqa
            "admin_docs.test_views.AdminDocViewWithMultipleEngines.test_view_index_with_method",  # noqa
            "admin_docs.test_views.TestModelDetailView.test_app_not_found",  # noqa
            "admin_docs.test_views.TestModelDetailView.test_descriptions_render_correctly",  # noqa
            "admin_docs.test_views.TestModelDetailView.test_instance_of_property_methods_are_displayed",  # noqa
            "admin_docs.test_views.TestModelDetailView.test_method_data_types",  # noqa
            "admin_docs.test_views.TestModelDetailView.test_method_excludes",  # noqa
            "admin_docs.test_views.TestModelDetailView.test_methods_with_arguments",  # noqa
            "admin_docs.test_views.TestModelDetailView.test_methods_with_arguments_display_arguments",  # noqa
            "admin_docs.test_views.TestModelDetailView.test_methods_with_arguments_display_arguments_default_value",  # noqa
            "admin_docs.test_views.TestModelDetailView.test_methods_with_multiple_arguments_display_arguments",  # noqa
            "admin_docs.test_views.TestModelDetailView.test_model_detail_title",  # noqa
            "admin_docs.test_views.TestModelDetailView.test_model_docstring_renders_correctly",  # noqa
            "admin_docs.test_views.TestModelDetailView.test_model_not_found",  # noqa
            "admin_docs.test_views.TestModelDetailView.test_model_with_many_to_one",  # noqa
            "admin_docs.test_views.TestModelDetailView.test_model_with_no_backward_relations_render_only_relevant_fields",  # noqa
            "admin_inlines.tests.TestInline.test_callable_lookup",  # noqa
            "admin_inlines.tests.TestInline.test_can_delete",  # noqa
            "admin_inlines.tests.TestInline.test_create_inlines_on_inherited_model",  # noqa
            "admin_inlines.tests.TestInline.test_custom_form_tabular_inline_label",  # noqa
            "admin_inlines.tests.TestInline.test_custom_form_tabular_inline_overridden_label",  # noqa
            "admin_inlines.tests.TestInline.test_custom_get_extra_form",  # noqa
            "admin_inlines.tests.TestInline.test_custom_min_num",  # noqa
            "admin_inlines.tests.TestInline.test_custom_pk_shortcut",  # noqa
            "admin_inlines.tests.TestInline.test_help_text",  # noqa
            "admin_inlines.tests.TestInline.test_inline_editable_pk",  # noqa
            "admin_inlines.tests.TestInline.test_inline_nonauto_noneditable_inherited_pk",  # noqa
            "admin_inlines.tests.TestInline.test_inline_nonauto_noneditable_pk",  # noqa
            "admin_inlines.tests.TestInline.test_inline_primary",  # noqa
            "admin_inlines.tests.TestInline.test_inlines_show_change_link_registered",  # noqa
            "admin_inlines.tests.TestInline.test_inlines_show_change_link_unregistered",  # noqa
            "admin_inlines.tests.TestInline.test_localize_pk_shortcut",  # noqa
            "admin_inlines.tests.TestInline.test_many_to_many_inlines",  # noqa
            "admin_inlines.tests.TestInline.test_min_num",  # noqa
            "admin_inlines.tests.TestInline.test_no_parent_callable_lookup",  # noqa
            "admin_inlines.tests.TestInline.test_non_related_name_inline",  # noqa
            "admin_inlines.tests.TestInline.test_noneditable_inline_has_field_inputs",  # noqa
            "admin_inlines.tests.TestInline.test_readonly_stacked_inline_label",  # noqa
            "admin_inlines.tests.TestInline.test_stacked_inline_edit_form_contains_has_original_class",  # noqa
            "admin_inlines.tests.TestInline.test_tabular_inline_column_css_class",  # noqa
            "admin_inlines.tests.TestInline.test_tabular_inline_show_change_link_false_registered",  # noqa
            "admin_inlines.tests.TestInline.test_tabular_model_form_meta_readonly_field",  # noqa
            "admin_inlines.tests.TestInline.test_tabular_non_field_errors",  # noqa
            "admin_inlines.tests.TestInlineMedia.test_all_inline_media",  # noqa
            "admin_inlines.tests.TestInlineMedia.test_inline_media_only_base",  # noqa
            "admin_inlines.tests.TestInlineMedia.test_inline_media_only_inline",  # noqa
            "admin_inlines.tests.TestInlinePermissions.test_inline_add_fk_add_perm",  # noqa
            "admin_inlines.tests.TestInlinePermissions.test_inline_add_fk_noperm",  # noqa
            "admin_inlines.tests.TestInlinePermissions.test_inline_add_m2m_add_perm",  # noqa
            "admin_inlines.tests.TestInlinePermissions.test_inline_add_m2m_noperm",  # noqa
            "admin_inlines.tests.TestInlinePermissions.test_inline_add_m2m_view_only_perm",  # noqa
            "admin_inlines.tests.TestInlinePermissions.test_inline_change_fk_add_change_perm",  # noqa
            "admin_inlines.tests.TestInlinePermissions.test_inline_change_fk_add_perm",  # noqa
            "admin_inlines.tests.TestInlinePermissions.test_inline_change_fk_all_perms",  # noqa
            "admin_inlines.tests.TestInlinePermissions.test_inline_change_fk_change_del_perm",  # noqa
            "admin_inlines.tests.TestInlinePermissions.test_inline_change_fk_change_perm",  # noqa
            "admin_inlines.tests.TestInlinePermissions.test_inline_change_fk_noperm",  # noqa
            "admin_inlines.tests.TestInlinePermissions.test_inline_change_m2m_add_perm",  # noqa
            "admin_inlines.tests.TestInlinePermissions.test_inline_change_m2m_change_perm",  # noqa
            "admin_inlines.tests.TestInlinePermissions.test_inline_change_m2m_noperm",  # noqa
            "admin_inlines.tests.TestInlinePermissions.test_inline_change_m2m_view_only_perm",  # noqa
            "admin_inlines.tests.TestInlineProtectedOnDelete.test_deleting_inline_with_protected_delete_does_not_validate",  # noqa
            "admin_inlines.tests.TestReadOnlyChangeViewInlinePermissions.test_add_url_not_allowed",  # noqa
            "admin_inlines.tests.TestReadOnlyChangeViewInlinePermissions.test_extra_inlines_are_not_shown",  # noqa
            "admin_inlines.tests.TestReadOnlyChangeViewInlinePermissions.test_get_to_change_url_is_allowed",  # noqa
            "admin_inlines.tests.TestReadOnlyChangeViewInlinePermissions.test_inline_delete_buttons_are_not_shown",  # noqa
            "admin_inlines.tests.TestReadOnlyChangeViewInlinePermissions.test_inlines_are_rendered_as_read_only",  # noqa
            "admin_inlines.tests.TestReadOnlyChangeViewInlinePermissions.test_main_model_is_rendered_as_read_only",  # noqa
            "admin_inlines.tests.TestReadOnlyChangeViewInlinePermissions.test_post_to_change_url_not_allowed",  # noqa
            "admin_inlines.tests.TestReadOnlyChangeViewInlinePermissions.test_submit_line_shows_only_close_button",  # noqa
            "admin_ordering.tests.TestAdminOrdering.test_dynamic_ordering",  # noqa
            "aggregation.tests.AggregateTestCase.test_add_implementation",  # noqa
            "aggregation.tests.AggregateTestCase.test_aggregate_alias",  # noqa
            "aggregation.tests.AggregateTestCase.test_aggregate_annotation",  # noqa
            "aggregation.tests.AggregateTestCase.test_aggregate_in_order_by",  # noqa
            "aggregation.tests.AggregateTestCase.test_aggregate_multi_join",  # noqa
            "aggregation.tests.AggregateTestCase.test_aggregate_over_complex_annotation",  # noqa
            "aggregation.tests.AggregateTestCase.test_aggregation_expressions",  # noqa
            "aggregation.tests.AggregateTestCase.test_annotate_defer",  # noqa
            "aggregation.tests.AggregateTestCase.test_annotate_defer_select_related",  # noqa
            "aggregation.tests.AggregateTestCase.test_annotate_m2m",  # noqa
            "aggregation.tests.AggregateTestCase.test_annotate_ordering",  # noqa
            "aggregation.tests.AggregateTestCase.test_annotate_over_annotate",  # noqa
            "aggregation.tests.AggregateTestCase.test_annotate_values",  # noqa
            "aggregation.tests.AggregateTestCase.test_annotate_values_aggregate",  # noqa
            "aggregation.tests.AggregateTestCase.test_annotate_values_list",  # noqa
            "aggregation.tests.AggregateTestCase.test_annotated_aggregate_over_annotated_aggregate",  # noqa
            "aggregation.tests.AggregateTestCase.test_annotation_expressions",  # noqa
            "aggregation.tests.AggregateTestCase.test_arguments_must_be_expressions",  # noqa
            "aggregation.tests.AggregateTestCase.test_avg_decimal_field",  # noqa
            "aggregation.tests.AggregateTestCase.test_avg_duration_field",  # noqa
            "aggregation.tests.AggregateTestCase.test_backwards_m2m_annotate",  # noqa
            "aggregation.tests.AggregateTestCase.test_combine_different_types",  # noqa
            "aggregation.tests.AggregateTestCase.test_complex_aggregations_require_kwarg",  # noqa
            "aggregation.tests.AggregateTestCase.test_complex_values_aggregation",  # noqa
            "aggregation.tests.AggregateTestCase.test_count",  # noqa
            "aggregation.tests.AggregateTestCase.test_count_distinct_expression",  # noqa
            "aggregation.tests.AggregateTestCase.test_count_star",  # noqa
            "aggregation.tests.AggregateTestCase.test_dates_with_aggregation",  # noqa
            "aggregation.tests.AggregateTestCase.test_empty_aggregate",  # noqa
            "aggregation.tests.AggregateTestCase.test_even_more_aggregate",  # noqa
            "aggregation.tests.AggregateTestCase.test_expression_on_aggregation",  # noqa
            "aggregation.tests.AggregateTestCase.test_filter_aggregate",  # noqa
            "aggregation.tests.AggregateTestCase.test_fkey_aggregate",  # noqa
            "aggregation.tests.AggregateTestCase.test_grouped_annotation_in_group_by",  # noqa
            "aggregation.tests.AggregateTestCase.test_more_aggregation",  # noqa
            "aggregation.tests.AggregateTestCase.test_multi_arg_aggregate",  # noqa
            "aggregation.tests.AggregateTestCase.test_multiple_aggregates",  # noqa
            "aggregation.tests.AggregateTestCase.test_non_grouped_annotation_not_in_group_by",  # noqa
            "aggregation.tests.AggregateTestCase.test_nonaggregate_aggregation_throws",  # noqa
            "aggregation.tests.AggregateTestCase.test_nonfield_annotation",  # noqa
            "aggregation.tests.AggregateTestCase.test_order_of_precedence",  # noqa
            "aggregation.tests.AggregateTestCase.test_reverse_fkey_annotate",  # noqa
            "aggregation.tests.AggregateTestCase.test_single_aggregate",  # noqa
            "aggregation.tests.AggregateTestCase.test_sum_distinct_aggregate",  # noqa
            "aggregation.tests.AggregateTestCase.test_sum_duration_field",  # noqa
            "aggregation.tests.AggregateTestCase.test_ticket11881",  # noqa
            "aggregation.tests.AggregateTestCase.test_ticket12886",  # noqa
            "aggregation.tests.AggregateTestCase.test_ticket17424",  # noqa
            "aggregation.tests.AggregateTestCase.test_values_aggregation",  # noqa
            "aggregation.tests.AggregateTestCase.test_values_annotation_with_expression",  # noqa
            "aggregation_regress.tests.JoinPromotionTests.test_ticket_21150",  # noqa
            "aggregation_regress.tests.SelfReferentialFKTests.test_ticket_24748",  # noqa
            "annotations.tests.NonAggregateAnnotationTestCase.test_custom_functions",  # noqa
            "annotations.tests.NonAggregateAnnotationTestCase.test_custom_functions_can_ref_other_functions",  # noqa
            "annotations.tests.NonAggregateAnnotationTestCase.test_filter_decimal_annotation",  # noqa
            "auth_tests.test_auth_backends.AllowAllUsersModelBackendTest.test_authenticate",  # noqa
            "auth_tests.test_auth_backends.AllowAllUsersModelBackendTest.test_get_user",  # noqa
            "auth_tests.test_auth_backends.AuthenticateTests.test_skips_backends_without_arguments",  # noqa
            "auth_tests.test_auth_backends.AuthenticateTests.test_type_error_raised",  # noqa
            "auth_tests.test_auth_backends.ChangedBackendSettingsTest.test_changed_backend_settings",  # noqa
            "auth_tests.test_auth_backends.CustomPermissionsUserModelBackendTest.test_anonymous_has_no_permissions",  # noqa
            "auth_tests.test_auth_backends.CustomPermissionsUserModelBackendTest.test_authentication_timing",  # noqa
            "auth_tests.test_auth_backends.CustomPermissionsUserModelBackendTest.test_custom_perms",  # noqa
            "auth_tests.test_auth_backends.CustomPermissionsUserModelBackendTest.test_get_all_superuser_permissions",  # noqa
            "auth_tests.test_auth_backends.CustomPermissionsUserModelBackendTest.test_has_no_object_perm",  # noqa
            "auth_tests.test_auth_backends.CustomPermissionsUserModelBackendTest.test_has_perm",  # noqa
            "auth_tests.test_auth_backends.CustomPermissionsUserModelBackendTest.test_inactive_has_no_permissions",  # noqa
            "auth_tests.test_auth_backends.CustomUserModelBackendAuthenticateTest.test_authenticate",  # noqa
            "auth_tests.test_auth_backends.ExtensionUserModelBackendTest.test_anonymous_has_no_permissions",  # noqa
            "auth_tests.test_auth_backends.ExtensionUserModelBackendTest.test_authentication_timing",  # noqa
            "auth_tests.test_auth_backends.ExtensionUserModelBackendTest.test_custom_perms",  # noqa
            "auth_tests.test_auth_backends.ExtensionUserModelBackendTest.test_get_all_superuser_permissions",  # noqa
            "auth_tests.test_auth_backends.ExtensionUserModelBackendTest.test_has_no_object_perm",  # noqa
            "auth_tests.test_auth_backends.ExtensionUserModelBackendTest.test_has_perm",  # noqa
            "auth_tests.test_auth_backends.ExtensionUserModelBackendTest.test_inactive_has_no_permissions",  # noqa
            "auth_tests.test_auth_backends.ImportedBackendTests.test_backend_path",  # noqa
            "auth_tests.test_auth_backends.ImproperlyConfiguredUserModelTest.test_does_not_shadow_exception",  # noqa
            "auth_tests.test_auth_backends.InActiveUserBackendTest.test_has_module_perms",  # noqa
            "auth_tests.test_auth_backends.InActiveUserBackendTest.test_has_perm",  # noqa
            "auth_tests.test_auth_backends.ModelBackendTest.test_anonymous_has_no_permissions",  # noqa
            "auth_tests.test_auth_backends.ModelBackendTest.test_authenticate_inactive",  # noqa
            "auth_tests.test_auth_backends.ModelBackendTest.test_authenticate_user_without_is_active_field",  # noqa
            "auth_tests.test_auth_backends.ModelBackendTest.test_authentication_timing",  # noqa
            "auth_tests.test_auth_backends.ModelBackendTest.test_custom_perms",  # noqa
            "auth_tests.test_auth_backends.ModelBackendTest.test_get_all_superuser_permissions",  # noqa
            "auth_tests.test_auth_backends.ModelBackendTest.test_has_no_object_perm",  # noqa
            "auth_tests.test_auth_backends.ModelBackendTest.test_has_perm",  # noqa
            "auth_tests.test_auth_backends.ModelBackendTest.test_inactive_has_no_permissions",  # noqa
            "auth_tests.test_auth_backends.NoBackendsTest.test_raises_exception",  # noqa
            "auth_tests.test_auth_backends.PermissionDeniedBackendTest.test_authenticates",  # noqa
            "auth_tests.test_auth_backends.PermissionDeniedBackendTest.test_has_perm",  # noqa
            "auth_tests.test_auth_backends.PermissionDeniedBackendTest.test_has_perm_denied",  # noqa
            "auth_tests.test_auth_backends.PermissionDeniedBackendTest.test_permission_denied",  # noqa
            "auth_tests.test_auth_backends.RowlevelBackendTest.test_get_all_permissions",  # noqa
            "auth_tests.test_auth_backends.RowlevelBackendTest.test_get_group_permissions",  # noqa
            "auth_tests.test_auth_backends.RowlevelBackendTest.test_has_perm",  # noqa
            "auth_tests.test_auth_backends.SelectingBackendTests.test_backend_path_login_with_explicit_backends",  # noqa
            "auth_tests.test_auth_backends.SelectingBackendTests.test_backend_path_login_without_authenticate_multiple_backends",  # noqa
            "auth_tests.test_auth_backends.SelectingBackendTests.test_backend_path_login_without_authenticate_single_backend",  # noqa
            "auth_tests.test_auth_backends.SelectingBackendTests.test_non_string_backend",  # noqa
            "auth_tests.test_auth_backends.UUIDUserTests.test_login",  # noqa
            "auth_tests.test_basic.BasicTestCase.test_superuser",  # noqa
            "auth_tests.test_basic.BasicTestCase.test_unicode_username",  # noqa
            "auth_tests.test_basic.BasicTestCase.test_user",  # noqa
            "auth_tests.test_basic.BasicTestCase.test_user_no_email",  # noqa
            "auth_tests.test_basic.TestGetUser.test_get_user",  # noqa
            "auth_tests.test_context_processors.AuthContextProcessorTests.test_message_attrs",  # noqa
            "auth_tests.test_context_processors.AuthContextProcessorTests.test_perm_in_perms_attrs",  # noqa
            "auth_tests.test_context_processors.AuthContextProcessorTests.test_perms_attrs",  # noqa
            "auth_tests.test_context_processors.AuthContextProcessorTests.test_session_is_accessed",  # noqa
            "auth_tests.test_context_processors.AuthContextProcessorTests.test_session_not_accessed",  # noqa
            "auth_tests.test_context_processors.AuthContextProcessorTests.test_user_attrs",  # noqa
            "auth_tests.test_decorators.PermissionsRequiredDecoratorTest.test_many_permissions_in_set_pass",  # noqa
            "auth_tests.test_decorators.PermissionsRequiredDecoratorTest.test_many_permissions_pass",  # noqa
            "auth_tests.test_decorators.PermissionsRequiredDecoratorTest.test_permissioned_denied_exception_raised",  # noqa
            "auth_tests.test_decorators.PermissionsRequiredDecoratorTest.test_permissioned_denied_redirect",  # noqa
            "auth_tests.test_decorators.PermissionsRequiredDecoratorTest.test_single_permission_pass",  # noqa
            "auth_tests.test_forms.AdminPasswordChangeFormTest.test_missing_passwords",  # noqa
            "auth_tests.test_forms.AdminPasswordChangeFormTest.test_non_matching_passwords",  # noqa
            "auth_tests.test_forms.AdminPasswordChangeFormTest.test_one_password",  # noqa
            "auth_tests.test_forms.AdminPasswordChangeFormTest.test_password_whitespace_not_stripped",  # noqa
            "auth_tests.test_forms.AdminPasswordChangeFormTest.test_success",  # noqa
            "auth_tests.test_forms.AuthenticationFormTest.test_custom_login_allowed_policy",  # noqa
            "auth_tests.test_forms.AuthenticationFormTest.test_get_invalid_login_error",  # noqa
            "auth_tests.test_forms.AuthenticationFormTest.test_inactive_user",  # noqa
            "auth_tests.test_forms.AuthenticationFormTest.test_inactive_user_i18n",  # noqa
            "auth_tests.test_forms.AuthenticationFormTest.test_inactive_user_incorrect_password",  # noqa
            "auth_tests.test_forms.AuthenticationFormTest.test_integer_username",  # noqa
            "auth_tests.test_forms.AuthenticationFormTest.test_invalid_username",  # noqa
            "auth_tests.test_forms.AuthenticationFormTest.test_login_failed",  # noqa
            "auth_tests.test_forms.AuthenticationFormTest.test_password_whitespace_not_stripped",  # noqa
            "auth_tests.test_forms.AuthenticationFormTest.test_success",  # noqa
            "auth_tests.test_forms.AuthenticationFormTest.test_unicode_username",  # noqa
            "auth_tests.test_forms.AuthenticationFormTest.test_username_field_label",  # noqa
            "auth_tests.test_forms.AuthenticationFormTest.test_username_field_label_empty_string",  # noqa
            "auth_tests.test_forms.AuthenticationFormTest.test_username_field_label_not_set",  # noqa
            "auth_tests.test_forms.AuthenticationFormTest.test_username_field_max_length_defaults_to_254",  # noqa
            "auth_tests.test_forms.AuthenticationFormTest.test_username_field_max_length_matches_user_model",  # noqa
            "auth_tests.test_forms.PasswordChangeFormTest.test_field_order",  # noqa
            "auth_tests.test_forms.PasswordChangeFormTest.test_incorrect_password",  # noqa
            "auth_tests.test_forms.PasswordChangeFormTest.test_password_verification",  # noqa
            "auth_tests.test_forms.PasswordChangeFormTest.test_password_whitespace_not_stripped",  # noqa
            "auth_tests.test_forms.PasswordChangeFormTest.test_success",  # noqa
            "auth_tests.test_forms.PasswordResetFormTest.test_cleaned_data",  # noqa
            "auth_tests.test_forms.PasswordResetFormTest.test_custom_email_constructor",  # noqa
            "auth_tests.test_forms.PasswordResetFormTest.test_custom_email_field",  # noqa
            "auth_tests.test_forms.PasswordResetFormTest.test_custom_email_subject",  # noqa
            "auth_tests.test_forms.PasswordResetFormTest.test_inactive_user",  # noqa
            "auth_tests.test_forms.PasswordResetFormTest.test_invalid_email",  # noqa
            "auth_tests.test_forms.PasswordResetFormTest.test_nonexistent_email",  # noqa
            "auth_tests.test_forms.PasswordResetFormTest.test_preserve_username_case",  # noqa
            "auth_tests.test_forms.PasswordResetFormTest.test_save_html_email_template_name",  # noqa
            "auth_tests.test_forms.PasswordResetFormTest.test_save_plaintext_email",  # noqa
            "auth_tests.test_forms.PasswordResetFormTest.test_unusable_password",  # noqa
            "auth_tests.test_forms.PasswordResetFormTest.test_user_email_domain_unicode_collision",  # noqa
            "auth_tests.test_forms.PasswordResetFormTest.test_user_email_domain_unicode_collision_nonexistent",  # noqa
            "auth_tests.test_forms.PasswordResetFormTest.test_user_email_unicode_collision",  # noqa
            "auth_tests.test_forms.PasswordResetFormTest.test_user_email_unicode_collision_nonexistent",  # noqa
            "auth_tests.test_forms.SetPasswordFormTest.test_help_text_translation",  # noqa
            "auth_tests.test_forms.SetPasswordFormTest.test_password_verification",  # noqa
            "auth_tests.test_forms.SetPasswordFormTest.test_password_whitespace_not_stripped",  # noqa
            "auth_tests.test_forms.SetPasswordFormTest.test_success",  # noqa
            "auth_tests.test_forms.SetPasswordFormTest.test_validates_password",  # noqa
            "auth_tests.test_forms.UserChangeFormTest.test_bug_14242",  # noqa
            "auth_tests.test_forms.UserChangeFormTest.test_bug_17944_empty_password",  # noqa
            "auth_tests.test_forms.UserChangeFormTest.test_bug_17944_unknown_password_algorithm",  # noqa
            "auth_tests.test_forms.UserChangeFormTest.test_bug_17944_unmanageable_password",  # noqa
            "auth_tests.test_forms.UserChangeFormTest.test_bug_19133",  # noqa
            "auth_tests.test_forms.UserChangeFormTest.test_bug_19349_bound_password_field",  # noqa
            "auth_tests.test_forms.UserChangeFormTest.test_custom_form",  # noqa
            "auth_tests.test_forms.UserChangeFormTest.test_password_excluded",  # noqa
            "auth_tests.test_forms.UserChangeFormTest.test_unusable_password",  # noqa
            "auth_tests.test_forms.UserChangeFormTest.test_username_validity",  # noqa
            "auth_tests.test_forms.UserCreationFormTest.test_both_passwords",  # noqa
            "auth_tests.test_forms.UserCreationFormTest.test_custom_form",  # noqa
            "auth_tests.test_forms.UserCreationFormTest.test_custom_form_hidden_username_field",  # noqa
            "auth_tests.test_forms.UserCreationFormTest.test_custom_form_with_different_username_field",  # noqa
            "auth_tests.test_forms.UserCreationFormTest.test_duplicate_normalized_unicode",  # noqa
            "auth_tests.test_forms.UserCreationFormTest.test_invalid_data",  # noqa
            "auth_tests.test_forms.UserCreationFormTest.test_normalize_username",  # noqa
            "auth_tests.test_forms.UserCreationFormTest.test_password_help_text",  # noqa
            "auth_tests.test_forms.UserCreationFormTest.test_password_verification",  # noqa
            "auth_tests.test_forms.UserCreationFormTest.test_password_whitespace_not_stripped",  # noqa
            "auth_tests.test_forms.UserCreationFormTest.test_success",  # noqa
            "auth_tests.test_forms.UserCreationFormTest.test_unicode_username",  # noqa
            "auth_tests.test_forms.UserCreationFormTest.test_user_already_exists",  # noqa
            "auth_tests.test_forms.UserCreationFormTest.test_user_create_form_validates_password_with_all_data",  # noqa
            "auth_tests.test_forms.UserCreationFormTest.test_validates_password",  # noqa
            "auth_tests.test_handlers.ModWsgiHandlerTestCase.test_check_password",  # noqa
            "auth_tests.test_handlers.ModWsgiHandlerTestCase.test_check_password_custom_user",  # noqa
            "auth_tests.test_handlers.ModWsgiHandlerTestCase.test_groups_for_user",  # noqa
            "auth_tests.test_management.ChangepasswordManagementCommandTestCase.test_get_pass",  # noqa
            "auth_tests.test_management.ChangepasswordManagementCommandTestCase.test_get_pass_no_input",  # noqa
            "auth_tests.test_management.ChangepasswordManagementCommandTestCase.test_nonexistent_username",  # noqa
            "auth_tests.test_management.ChangepasswordManagementCommandTestCase.test_password_validation",  # noqa
            "auth_tests.test_management.ChangepasswordManagementCommandTestCase.test_system_username",  # noqa
            "auth_tests.test_management.ChangepasswordManagementCommandTestCase.test_that_changepassword_command_changes_joes_password",  # noqa
            "auth_tests.test_management.ChangepasswordManagementCommandTestCase.test_that_changepassword_command_works_with_nonascii_output",  # noqa
            "auth_tests.test_management.ChangepasswordManagementCommandTestCase.test_that_max_tries_exits_1",  # noqa
            "auth_tests.test_management.CreatesuperuserManagementCommandTestCase.test_basic_usage",  # noqa
            "auth_tests.test_management.CreatesuperuserManagementCommandTestCase.test_default_username",  # noqa
            "auth_tests.test_management.CreatesuperuserManagementCommandTestCase.test_email_in_username",  # noqa
            "auth_tests.test_management.CreatesuperuserManagementCommandTestCase.test_existing_username",  # noqa
            "auth_tests.test_management.CreatesuperuserManagementCommandTestCase.test_existing_username_non_interactive",  # noqa
            "auth_tests.test_management.CreatesuperuserManagementCommandTestCase.test_existing_username_provided_via_option_and_interactive",  # noqa
            "auth_tests.test_management.CreatesuperuserManagementCommandTestCase.test_fields_with_fk",  # noqa
            "auth_tests.test_management.CreatesuperuserManagementCommandTestCase.test_fields_with_fk_interactive",  # noqa
            "auth_tests.test_management.CreatesuperuserManagementCommandTestCase.test_invalid_username",  # noqa
            "auth_tests.test_management.CreatesuperuserManagementCommandTestCase.test_non_ascii_verbose_name",  # noqa
            "auth_tests.test_management.CreatesuperuserManagementCommandTestCase.test_passing_stdin",  # noqa
            "auth_tests.test_management.CreatesuperuserManagementCommandTestCase.test_password_validation",  # noqa
            "auth_tests.test_management.CreatesuperuserManagementCommandTestCase.test_password_validation_bypass",  # noqa
            "auth_tests.test_management.CreatesuperuserManagementCommandTestCase.test_swappable_user",  # noqa
            "auth_tests.test_management.CreatesuperuserManagementCommandTestCase.test_swappable_user_username_non_unique",  # noqa
            "auth_tests.test_management.CreatesuperuserManagementCommandTestCase.test_validate_password_against_required_fields",  # noqa
            "auth_tests.test_management.CreatesuperuserManagementCommandTestCase.test_validate_password_against_username",  # noqa
            "auth_tests.test_management.CreatesuperuserManagementCommandTestCase.test_validation_blank_password_entered",  # noqa
            "auth_tests.test_management.CreatesuperuserManagementCommandTestCase.test_validation_mismatched_passwords",  # noqa
            "auth_tests.test_management.CreatesuperuserManagementCommandTestCase.test_verbosity_zero",  # noqa
            "auth_tests.test_management.GetDefaultUsernameTestCase.test_existing",  # noqa
            "auth_tests.test_management.MultiDBChangepasswordManagementCommandTestCase.test_that_changepassword_command_with_database_option_uses_given_db",  # noqa
            "auth_tests.test_management.MultiDBCreatesuperuserTestCase.test_createsuperuser_command_with_database_option",  # noqa
            "auth_tests.test_middleware.TestAuthenticationMiddleware.test_changed_password_invalidates_session",  # noqa
            "auth_tests.test_middleware.TestAuthenticationMiddleware.test_no_password_change_doesnt_invalidate_session",  # noqa
            "auth_tests.test_migrations.ProxyModelWithDifferentAppLabelTests.test_user_has_now_proxy_model_permissions",  # noqa
            "auth_tests.test_migrations.ProxyModelWithDifferentAppLabelTests.test_user_keeps_same_permissions_after_migrating_backward",  # noqa
            "auth_tests.test_migrations.ProxyModelWithSameAppLabelTests.test_user_keeps_same_permissions_after_migrating_backward",  # noqa
            "auth_tests.test_migrations.ProxyModelWithSameAppLabelTests.test_user_still_has_proxy_model_permissions",  # noqa
            "proxy_models.tests.ProxyModelAdminTests.test_delete_str_in_model_admin",  # noqa
            "auth_tests.test_mixins.AccessMixinTests.test_access_mixin_permission_denied_response",  # noqa
            "auth_tests.test_mixins.AccessMixinTests.test_stacked_mixins_missing_permission",  # noqa
            "auth_tests.test_mixins.AccessMixinTests.test_stacked_mixins_not_logged_in",  # noqa
            "auth_tests.test_mixins.AccessMixinTests.test_stacked_mixins_success",  # noqa
            "auth_tests.test_mixins.LoginRequiredMixinTests.test_login_required",  # noqa
            "auth_tests.test_mixins.PermissionsRequiredMixinTests.test_many_permissions_pass",  # noqa
            "auth_tests.test_mixins.PermissionsRequiredMixinTests.test_permissioned_denied_exception_raised",  # noqa
            "auth_tests.test_mixins.PermissionsRequiredMixinTests.test_permissioned_denied_redirect",  # noqa
            "auth_tests.test_mixins.PermissionsRequiredMixinTests.test_single_permission_pass",  # noqa
            "auth_tests.test_models.AbstractUserTestCase.test_check_password_upgrade",  # noqa
            "auth_tests.test_models.AbstractUserTestCase.test_last_login_default",  # noqa
            "auth_tests.test_models.AbstractUserTestCase.test_user_double_save",  # noqa
            "auth_tests.test_models.IsActiveTestCase.test_builtin_user_isactive",  # noqa
            "auth_tests.test_models.IsActiveTestCase.test_is_active_field_default",  # noqa
            "auth_tests.test_models.NaturalKeysTestCase.test_user_natural_key",  # noqa
            "auth_tests.test_models.TestCreateSuperUserSignals.test_create_superuser",  # noqa
            "auth_tests.test_models.TestCreateSuperUserSignals.test_create_user",  # noqa
            "auth_tests.test_models.UserManagerTestCase.test_create_user",  # noqa
            "auth_tests.test_models.UserManagerTestCase.test_create_user_is_staff",  # noqa
            "auth_tests.test_remote_user.AllowAllUsersRemoteUserBackendTest.test_header_disappears",  # noqa
            "auth_tests.test_remote_user.AllowAllUsersRemoteUserBackendTest.test_inactive_user",  # noqa
            "auth_tests.test_remote_user.AllowAllUsersRemoteUserBackendTest.test_known_user",  # noqa
            "auth_tests.test_remote_user.AllowAllUsersRemoteUserBackendTest.test_last_login",  # noqa
            "auth_tests.test_remote_user.AllowAllUsersRemoteUserBackendTest.test_unknown_user",  # noqa
            "auth_tests.test_remote_user.AllowAllUsersRemoteUserBackendTest.test_user_switch_forces_new_login",  # noqa
            "auth_tests.test_remote_user.CustomHeaderRemoteUserTest.test_header_disappears",  # noqa
            "auth_tests.test_remote_user.CustomHeaderRemoteUserTest.test_inactive_user",  # noqa
            "auth_tests.test_remote_user.CustomHeaderRemoteUserTest.test_known_user",  # noqa
            "auth_tests.test_remote_user.CustomHeaderRemoteUserTest.test_last_login",  # noqa
            "auth_tests.test_remote_user.CustomHeaderRemoteUserTest.test_unknown_user",  # noqa
            "auth_tests.test_remote_user.CustomHeaderRemoteUserTest.test_user_switch_forces_new_login",  # noqa
            "auth_tests.test_remote_user.PersistentRemoteUserTest.test_header_disappears",  # noqa
            "auth_tests.test_remote_user.PersistentRemoteUserTest.test_inactive_user",  # noqa
            "auth_tests.test_remote_user.PersistentRemoteUserTest.test_known_user",  # noqa
            "auth_tests.test_remote_user.PersistentRemoteUserTest.test_last_login",  # noqa
            "auth_tests.test_remote_user.PersistentRemoteUserTest.test_unknown_user",  # noqa
            "auth_tests.test_remote_user.PersistentRemoteUserTest.test_user_switch_forces_new_login",  # noqa
            "auth_tests.test_remote_user.RemoteUserCustomTest.test_header_disappears",  # noqa
            "auth_tests.test_remote_user.RemoteUserCustomTest.test_inactive_user",  # noqa
            "auth_tests.test_remote_user.RemoteUserCustomTest.test_known_user",  # noqa
            "auth_tests.test_remote_user.RemoteUserCustomTest.test_last_login",  # noqa
            "auth_tests.test_remote_user.RemoteUserCustomTest.test_unknown_user",  # noqa
            "auth_tests.test_remote_user.RemoteUserCustomTest.test_user_switch_forces_new_login",  # noqa
            "auth_tests.test_remote_user.RemoteUserNoCreateTest.test_header_disappears",  # noqa
            "auth_tests.test_remote_user.RemoteUserNoCreateTest.test_inactive_user",  # noqa
            "auth_tests.test_remote_user.RemoteUserNoCreateTest.test_known_user",  # noqa
            "auth_tests.test_remote_user.RemoteUserNoCreateTest.test_last_login",  # noqa
            "auth_tests.test_remote_user.RemoteUserNoCreateTest.test_user_switch_forces_new_login",  # noqa
            "auth_tests.test_remote_user.RemoteUserTest.test_header_disappears",  # noqa
            "auth_tests.test_remote_user.RemoteUserTest.test_inactive_user",  # noqa
            "auth_tests.test_remote_user.RemoteUserTest.test_known_user",  # noqa
            "auth_tests.test_remote_user.RemoteUserTest.test_last_login",  # noqa
            "auth_tests.test_remote_user.RemoteUserTest.test_unknown_user",  # noqa
            "auth_tests.test_remote_user.RemoteUserTest.test_user_switch_forces_new_login",  # noqa
            "auth_tests.test_signals.SignalTestCase.test_failed_login_without_request",  # noqa
            "auth_tests.test_signals.SignalTestCase.test_login",  # noqa
            "auth_tests.test_signals.SignalTestCase.test_login_with_custom_user_without_last_login_field",  # noqa
            "auth_tests.test_signals.SignalTestCase.test_logout",  # noqa
            "auth_tests.test_signals.SignalTestCase.test_logout_anonymous",  # noqa
            "auth_tests.test_signals.SignalTestCase.test_update_last_login",  # noqa
            "auth_tests.test_tokens.TokenGeneratorTest.test_10265",  # noqa
            "auth_tests.test_tokens.TokenGeneratorTest.test_check_token_with_nonexistent_token_and_user",  # noqa
            "auth_tests.test_tokens.TokenGeneratorTest.test_make_token",  # noqa
            "auth_tests.test_tokens.TokenGeneratorTest.test_timeout",  # noqa
            "auth_tests.test_tokens.TokenGeneratorTest.test_token_with_different_secret",  # noqa
            "auth_tests.test_validators.UserAttributeSimilarityValidatorTest.test_validate",  # noqa
            "auth_tests.test_views.AuthViewNamedURLTests.test_named_urls",  # noqa
            "auth_tests.test_views.ChangePasswordTest.test_password_change_done_fails",  # noqa
            "auth_tests.test_views.ChangePasswordTest.test_password_change_done_succeeds",  # noqa
            "auth_tests.test_views.ChangePasswordTest.test_password_change_fails_with_invalid_old_password",  # noqa
            "auth_tests.test_views.ChangePasswordTest.test_password_change_fails_with_mismatched_passwords",  # noqa
            "auth_tests.test_views.ChangePasswordTest.test_password_change_redirect_custom",  # noqa
            "auth_tests.test_views.ChangePasswordTest.test_password_change_redirect_custom_named",  # noqa
            "auth_tests.test_views.ChangePasswordTest.test_password_change_redirect_default",  # noqa
            "auth_tests.test_views.ChangePasswordTest.test_password_change_succeeds",  # noqa
            "auth_tests.test_views.ChangelistTests.test_changelist_disallows_password_lookups",  # noqa
            "auth_tests.test_views.ChangelistTests.test_password_change_bad_url",  # noqa
            "auth_tests.test_views.ChangelistTests.test_user_change_different_user_password",  # noqa
            "auth_tests.test_views.ChangelistTests.test_user_change_email",  # noqa
            "auth_tests.test_views.ChangelistTests.test_user_change_password",  # noqa
            "auth_tests.test_views.ChangelistTests.test_user_change_password_passes_user_to_has_change_permission",  # noqa
            "auth_tests.test_views.ChangelistTests.test_user_not_change",  # noqa
            "auth_tests.test_views.ChangelistTests.test_view_user_password_is_readonly",  # noqa
            "auth_tests.test_views.CustomUserPasswordResetTest.test_confirm_valid_custom_user",  # noqa
            "auth_tests.test_views.LoginRedirectAuthenticatedUser.test_default",  # noqa
            "auth_tests.test_views.LoginRedirectAuthenticatedUser.test_guest",  # noqa
            "auth_tests.test_views.LoginRedirectAuthenticatedUser.test_permission_required_logged_in",  # noqa
            "auth_tests.test_views.LoginRedirectAuthenticatedUser.test_permission_required_not_logged_in",  # noqa
            "auth_tests.test_views.LoginRedirectAuthenticatedUser.test_redirect",  # noqa
            "auth_tests.test_views.LoginRedirectAuthenticatedUser.test_redirect_loop",  # noqa
            "auth_tests.test_views.LoginRedirectAuthenticatedUser.test_redirect_param",  # noqa
            "auth_tests.test_views.LoginRedirectAuthenticatedUser.test_redirect_url",  # noqa
            "auth_tests.test_views.LoginRedirectUrlTest.test_custom",  # noqa
            "auth_tests.test_views.LoginRedirectUrlTest.test_default",  # noqa
            "auth_tests.test_views.LoginRedirectUrlTest.test_named",  # noqa
            "auth_tests.test_views.LoginRedirectUrlTest.test_remote",  # noqa
            "auth_tests.test_views.LoginSuccessURLAllowedHostsTest.test_success_url_allowed_hosts_safe_host",  # noqa
            "auth_tests.test_views.LoginSuccessURLAllowedHostsTest.test_success_url_allowed_hosts_same_host",  # noqa
            "auth_tests.test_views.LoginSuccessURLAllowedHostsTest.test_success_url_allowed_hosts_unsafe_host",  # noqa
            "auth_tests.test_views.LoginTest.test_current_site_in_context_after_login",  # noqa
            "auth_tests.test_views.LoginTest.test_login_csrf_rotate",  # noqa
            "auth_tests.test_views.LoginTest.test_login_form_contains_request",  # noqa
            "auth_tests.test_views.LoginTest.test_login_session_without_hash_session_key",  # noqa
            "auth_tests.test_views.LoginTest.test_security_check",  # noqa
            "auth_tests.test_views.LoginTest.test_security_check_https",  # noqa
            "auth_tests.test_views.LoginTest.test_session_key_flushed_on_login",  # noqa
            "auth_tests.test_views.LoginTest.test_session_key_flushed_on_login_after_password_change",  # noqa
            "auth_tests.test_views.LoginURLSettings.test_https_login_url",  # noqa
            "auth_tests.test_views.LoginURLSettings.test_lazy_login_url",  # noqa
            "auth_tests.test_views.LoginURLSettings.test_login_url_with_querystring",  # noqa
            "auth_tests.test_views.LoginURLSettings.test_named_login_url",  # noqa
            "auth_tests.test_views.LoginURLSettings.test_remote_login_url",  # noqa
            "auth_tests.test_views.LoginURLSettings.test_remote_login_url_with_next_querystring",  # noqa
            "auth_tests.test_views.LoginURLSettings.test_standard_login_url",  # noqa
            "auth_tests.test_views.LogoutTest.test_14377",  # noqa
            "auth_tests.test_views.LogoutTest.test_logout_default",  # noqa
            "auth_tests.test_views.LogoutTest.test_logout_doesnt_cache",  # noqa
            "auth_tests.test_views.LogoutTest.test_logout_preserve_language",  # noqa
            "auth_tests.test_views.LogoutTest.test_logout_redirect_url_named_setting",  # noqa
            "auth_tests.test_views.LogoutTest.test_logout_redirect_url_setting",  # noqa
            "auth_tests.test_views.LogoutTest.test_logout_with_custom_redirect_argument",  # noqa
            "auth_tests.test_views.LogoutTest.test_logout_with_named_redirect",  # noqa
            "auth_tests.test_views.LogoutTest.test_logout_with_next_page_specified",  # noqa
            "auth_tests.test_views.LogoutTest.test_logout_with_overridden_redirect_url",  # noqa
            "auth_tests.test_views.LogoutTest.test_logout_with_post",  # noqa
            "auth_tests.test_views.LogoutTest.test_logout_with_redirect_argument",  # noqa
            "auth_tests.test_views.LogoutTest.test_security_check",  # noqa
            "auth_tests.test_views.LogoutTest.test_security_check_https",  # noqa
            "auth_tests.test_views.LogoutTest.test_success_url_allowed_hosts_safe_host",  # noqa
            "auth_tests.test_views.LogoutTest.test_success_url_allowed_hosts_same_host",  # noqa
            "auth_tests.test_views.LogoutTest.test_success_url_allowed_hosts_unsafe_host",  # noqa
            "auth_tests.test_views.LogoutThenLoginTests.test_default_logout_then_login",  # noqa
            "auth_tests.test_views.LogoutThenLoginTests.test_logout_then_login_with_custom_login",  # noqa
            "auth_tests.test_views.PasswordResetTest.test_confirm_complete",  # noqa
            "auth_tests.test_views.PasswordResetTest.test_confirm_different_passwords",  # noqa
            "auth_tests.test_views.PasswordResetTest.test_confirm_display_user_from_form",  # noqa
            "auth_tests.test_views.PasswordResetTest.test_confirm_invalid",  # noqa
            "auth_tests.test_views.PasswordResetTest.test_confirm_invalid_hash",  # noqa
            "auth_tests.test_views.PasswordResetTest.test_confirm_invalid_post",  # noqa
            "auth_tests.test_views.PasswordResetTest.test_confirm_invalid_user",  # noqa
            "auth_tests.test_views.PasswordResetTest.test_confirm_link_redirects_to_set_password_page",  # noqa
            "auth_tests.test_views.PasswordResetTest.test_confirm_login_post_reset",  # noqa
            "auth_tests.test_views.PasswordResetTest.test_confirm_login_post_reset_already_logged_in",  # noqa
            "auth_tests.test_views.PasswordResetTest.test_confirm_login_post_reset_custom_backend",  # noqa
            "auth_tests.test_views.PasswordResetTest.test_confirm_overflow_user",  # noqa
            "auth_tests.test_views.PasswordResetTest.test_confirm_redirect_custom",  # noqa
            "auth_tests.test_views.PasswordResetTest.test_confirm_redirect_custom_named",  # noqa
            "auth_tests.test_views.PasswordResetTest.test_confirm_redirect_default",  # noqa
            "auth_tests.test_views.PasswordResetTest.test_confirm_valid",  # noqa
            "auth_tests.test_views.PasswordResetTest.test_email_found",  # noqa
            "auth_tests.test_views.PasswordResetTest.test_email_found_custom_from",  # noqa
            "auth_tests.test_views.PasswordResetTest.test_email_not_found",  # noqa
            "auth_tests.test_views.PasswordResetTest.test_extra_email_context",  # noqa
            "auth_tests.test_views.PasswordResetTest.test_html_mail_template",  # noqa
            "auth_tests.test_views.PasswordResetTest.test_invalid_link_if_going_directly_to_the_final_reset_password_url",  # noqa
            "auth_tests.test_views.PasswordResetTest.test_poisoned_http_host",  # noqa
            "auth_tests.test_views.PasswordResetTest.test_poisoned_http_host_admin_site",  # noqa
            "auth_tests.test_views.PasswordResetTest.test_reset_custom_redirect",  # noqa
            "auth_tests.test_views.PasswordResetTest.test_reset_custom_redirect_named",  # noqa
            "auth_tests.test_views.PasswordResetTest.test_reset_redirect_default",  # noqa
            "auth_tests.test_views.RedirectToLoginTests.test_redirect_to_login_with_lazy",  # noqa
            "auth_tests.test_views.RedirectToLoginTests.test_redirect_to_login_with_lazy_and_unicode",  # noqa
            "auth_tests.test_views.SessionAuthenticationTests.test_user_password_change_updates_session",  # noqa
            "auth_tests.test_views.UUIDUserPasswordResetTest.test_confirm_invalid_uuid",  # noqa
            "auth_tests.test_views.UUIDUserPasswordResetTest.test_confirm_valid_custom_user",  # noqa
            "auth_tests.test_views.UUIDUserTests.test_admin_password_change",  # noqa
            "backends.tests.FkConstraintsTests.test_disable_constraint_checks_context_manager",  # noqa
            "backends.tests.FkConstraintsTests.test_disable_constraint_checks_manually",  # noqa
            "backends.tests.FkConstraintsTests.test_integrity_checks_on_creation",  # noqa
            "backends.tests.FkConstraintsTests.test_integrity_checks_on_update",  # noqa
            "basic.tests.ModelTest.test_ticket_20278",
            "basic.tests.ModelRefreshTests.test_lookup_in_fields",
            "basic.tests.ModelRefreshTests.test_prefetched_cache_cleared",
            "basic.tests.ModelRefreshTests.test_lookup_in_fields",
            "basic.tests.ModelRefreshTests.test_prefetched_cache_cleared",
            "basic.tests.ModelRefreshTests.test_refresh_fk",
            "basic.tests.ModelRefreshTests.test_refresh_fk_on_delete_set_null",
            "basic.tests.ModelRefreshTests.test_refresh_null_fk",
            "basic.tests.ModelRefreshTests.test_unknown_kwarg",
            "bulk_create.tests.BulkCreateTests.test_bulk_insert_nullable_fields",  # noqa
            "custom_pk.tests.CustomPKTests.test_required_pk",  # noqa
            "custom_pk.tests.CustomPKTests.test_unique_pk",  # noqa
            "custom_lookups.tests.SubqueryTransformTests.test_subquery_usage",  # noqa
            "datatypes.tests.DataTypesTestCase.test_boolean_type",  # noqa
            "datatypes.tests.DataTypesTestCase.test_date_type",  # noqa
            "datatypes.tests.DataTypesTestCase.test_textfields_str",  # noqa
            "datatypes.tests.DataTypesTestCase.test_time_field",  # noqa
            "datatypes.tests.DataTypesTestCase.test_year_boundaries",  # noqa
            "dates.tests.DatesTests.test_related_model_traverse",  # noqa
            "datetimes.tests.DateTimesTests.test_datetimes_has_lazy_iterator",  # noqa
            "datetimes.tests.DateTimesTests.test_datetimes_returns_available_dates_for_given_scope_and_given_field",  # noqa
            "datetimes.tests.DateTimesTests.test_related_model_traverse",  # noqa
            "db_functions.comparison.test_cast.CastTests.test_cast_from_db_datetime_to_date",  # noqa
            "db_functions.comparison.test_cast.CastTests.test_cast_from_db_datetime_to_date_group_by",  # noqa
            "db_functions.comparison.test_cast.CastTests.test_cast_from_db_datetime_to_time",  # noqa
            "db_functions.comparison.test_cast.CastTests.test_cast_from_field",  # noqa
            "db_functions.comparison.test_cast.CastTests.test_cast_from_python",  # noqa
            "db_functions.comparison.test_cast.CastTests.test_cast_from_python_to_date",  # noqa
            "db_functions.comparison.test_cast.CastTests.test_cast_from_python_to_datetime",  # noqa
            "db_functions.comparison.test_cast.CastTests.test_cast_from_value",  # noqa
            "db_functions.comparison.test_cast.CastTests.test_cast_to_char_field_with_max_length",  # noqa
            "db_functions.comparison.test_cast.CastTests.test_cast_to_char_field_without_max_length",  # noqa
            "db_functions.comparison.test_cast.CastTests.test_cast_to_integer",  # noqa
            "db_functions.comparison.test_cast.CastTests.test_cast_to_text_field",  # noqa
            "db_functions.comparison.test_coalesce.CoalesceTests.test_basic",  # noqa
            "db_functions.comparison.test_coalesce.CoalesceTests.test_mixed_values",  # noqa
            "db_functions.comparison.test_coalesce.CoalesceTests.test_ordering",  # noqa
            "db_functions.comparison.test_greatest.GreatestTests.test_all_null",  # noqa
            "db_functions.comparison.test_greatest.GreatestTests.test_basic",  # noqa
            "db_functions.comparison.test_greatest.GreatestTests.test_coalesce_workaround",  # noqa
            "db_functions.comparison.test_greatest.GreatestTests.test_propagates_null",  # noqa
            "db_functions.comparison.test_greatest.GreatestTests.test_related_field",  # noqa
            "db_functions.comparison.test_greatest.GreatestTests.test_update",  # noqa
            "db_functions.comparison.test_least.LeastTests.test_all_null",  # noqa
            "db_functions.comparison.test_least.LeastTests.test_basic",  # noqa
            "db_functions.comparison.test_least.LeastTests.test_coalesce_workaround",  # noqa
            "db_functions.comparison.test_least.LeastTests.test_propagates_null",  # noqa
            "db_functions.comparison.test_least.LeastTests.test_related_field",  # noqa
            "db_functions.comparison.test_least.LeastTests.test_update",  # noqa
            "db_functions.comparison.test_nullif.NullIfTests.test_basic",  # noqa
            "db_functions.comparison.test_nullif.NullIfTests.test_null_argument",  # noqa
            "db_functions.comparison.test_nullif.NullIfTests.test_too_few_args",  # noqa
            "db_functions.datetime.test_extract_trunc.DateFunctionTests.test_extract_none",  # noqa
            "db_functions.datetime.test_extract_trunc.DateFunctionTests.test_trunc_date_none",  # noqa
            "db_functions.datetime.test_extract_trunc.DateFunctionTests.test_trunc_none",  # noqa
            "db_functions.datetime.test_extract_trunc.DateFunctionTests.test_trunc_subquery_with_parameters",  # noqa
            "db_functions.datetime.test_extract_trunc.DateFunctionTests.test_trunc_time_func",  # noqa
            "db_functions.datetime.test_extract_trunc.DateFunctionTests.test_trunc_time_none",  # noqa
            "db_functions.datetime.test_extract_trunc.DateFunctionWithTimeZoneTests.test_extract_none",  # noqa
            "db_functions.datetime.test_extract_trunc.DateFunctionWithTimeZoneTests.test_trunc_date_none",  # noqa
            "db_functions.datetime.test_extract_trunc.DateFunctionWithTimeZoneTests.test_trunc_none",  # noqa
            "db_functions.datetime.test_extract_trunc.DateFunctionWithTimeZoneTests.test_trunc_subquery_with_parameters",  # noqa
            "db_functions.datetime.test_extract_trunc.DateFunctionWithTimeZoneTests.test_trunc_time_func",  # noqa
            "db_functions.datetime.test_extract_trunc.DateFunctionWithTimeZoneTests.test_trunc_time_none",  # noqa
            "db_functions.datetime.test_now.NowTests.test_basic",  # noqa
            "db_functions.math.test_abs.AbsTests.test_null",  # noqa
            "db_functions.math.test_acos.ACosTests.test_null",  # noqa
            "db_functions.math.test_asin.ASinTests.test_null",  # noqa
            "db_functions.math.test_atan.ATanTests.test_null",  # noqa
            "db_functions.math.test_atan2.ATan2Tests.test_null",  # noqa
            "db_functions.math.test_ceil.CeilTests.test_decimal",  # noqa
            "db_functions.math.test_ceil.CeilTests.test_float",  # noqa
            "db_functions.math.test_ceil.CeilTests.test_integer",  # noqa
            "db_functions.math.test_ceil.CeilTests.test_null",  # noqa
            "db_functions.math.test_ceil.CeilTests.test_transform",  # noqa
            "db_functions.math.test_cos.CosTests.test_null",  # noqa
            "db_functions.math.test_cos.CosTests.test_transform",  # noqa
            "db_functions.math.test_cot.CotTests.test_null",  # noqa
            "db_functions.math.test_degrees.DegreesTests.test_decimal",  # noqa
            "db_functions.math.test_degrees.DegreesTests.test_null",  # noqa
            "db_functions.math.test_exp.ExpTests.test_decimal",  # noqa
            "db_functions.math.test_exp.ExpTests.test_null",  # noqa
            "db_functions.math.test_exp.ExpTests.test_transform",  # noqa
            "db_functions.math.test_floor.FloorTests.test_null",  # noqa
            "db_functions.math.test_ln.LnTests.test_decimal",  # noqa
            "db_functions.math.test_ln.LnTests.test_null",  # noqa
            "db_functions.math.test_ln.LnTests.test_transform",  # noqa
            "db_functions.math.test_log.LogTests.test_decimal",  # noqa
            "db_functions.math.test_log.LogTests.test_null",  # noqa
            "db_functions.math.test_mod.ModTests.test_float",  # noqa
            "db_functions.math.test_mod.ModTests.test_null",  # noqa
            "db_functions.math.test_power.PowerTests.test_decimal",  # noqa
            "db_functions.math.test_power.PowerTests.test_float",  # noqa
            "db_functions.math.test_power.PowerTests.test_integer",  # noqa
            "db_functions.math.test_power.PowerTests.test_null",  # noqa
            "db_functions.math.test_radians.RadiansTests.test_null",  # noqa
            "db_functions.math.test_round.RoundTests.test_null",  # noqa
            "db_functions.math.test_sin.SinTests.test_null",  # noqa
            "db_functions.math.test_sqrt.SqrtTests.test_decimal",  # noqa
            "db_functions.math.test_sqrt.SqrtTests.test_null",  # noqa
            "db_functions.math.test_sqrt.SqrtTests.test_transform",  # noqa
            "db_functions.math.test_tan.TanTests.test_null",  # noqa
            "db_functions.tests.FunctionTests.test_func_transform_bilateral",  # noqa
            "db_functions.tests.FunctionTests.test_func_transform_bilateral_multivalue",  # noqa
            "db_functions.tests.FunctionTests.test_function_as_filter",  # noqa
            "db_functions.tests.FunctionTests.test_nested_function_ordering",  # noqa
            "db_functions.text.test_chr.ChrTests.test_basic",  # noqa
            "db_functions.text.test_chr.ChrTests.test_non_ascii",  # noqa
            "db_functions.text.test_chr.ChrTests.test_transform",  # noqa
            "db_functions.text.test_concat.ConcatTests.test_basic",  # noqa
            "db_functions.text.test_concat.ConcatTests.test_many",  # noqa
            "db_functions.text.test_concat.ConcatTests.test_mixed_char_text",  # noqa
            "db_functions.text.test_left.LeftTests.test_basic",  # noqa
            "db_functions.text.test_left.LeftTests.test_expressions",  # noqa
            "db_functions.text.test_left.LeftTests.test_invalid_length",  # noqa
            "db_functions.text.test_length.LengthTests.test_basic",  # noqa
            "db_functions.text.test_length.LengthTests.test_ordering",  # noqa
            "db_functions.text.test_length.LengthTests.test_transform",  # noqa
            "db_functions.text.test_lower.LowerTests.test_basic",  # noqa
            "db_functions.text.test_lower.LowerTests.test_transform",  # noqa
            "db_functions.text.test_ord.OrdTests.test_basic",  # noqa
            "db_functions.text.test_ord.OrdTests.test_transform",  # noqa
            "db_functions.text.test_pad.PadTests.test_combined_with_length",  # noqa
            "db_functions.text.test_pad.PadTests.test_pad",  # noqa
            "db_functions.text.test_repeat.RepeatTests.test_basic",  # noqa
            "db_functions.text.test_replace.ReplaceTests.test_case_sensitive",  # noqa
            "db_functions.text.test_replace.ReplaceTests.test_replace_expression",  # noqa
            "db_functions.text.test_replace.ReplaceTests.test_replace_with_default_arg",  # noqa
            "db_functions.text.test_replace.ReplaceTests.test_replace_with_empty_string",  # noqa
            "db_functions.text.test_replace.ReplaceTests.test_update",  # noqa
            "db_functions.text.test_reverse.ReverseTests.test_basic",  # noqa
            "db_functions.text.test_reverse.ReverseTests.test_expressions",  # noqa
            "db_functions.text.test_reverse.ReverseTests.test_null",  # noqa
            "db_functions.text.test_reverse.ReverseTests.test_transform",  # noqa
            "db_functions.text.test_right.RightTests.test_basic",  # noqa
            "db_functions.text.test_right.RightTests.test_expressions",  # noqa
            "db_functions.text.test_right.RightTests.test_invalid_length",  # noqa
            "db_functions.text.test_strindex.StrIndexTests.test_annotate_charfield",  # noqa
            "db_functions.text.test_strindex.StrIndexTests.test_annotate_textfield",  # noqa
            "db_functions.text.test_strindex.StrIndexTests.test_filtering",  # noqa
            "db_functions.text.test_strindex.StrIndexTests.test_order_by",  # noqa
            "db_functions.text.test_strindex.StrIndexTests.test_unicode_values",  # noqa
            "db_functions.text.test_substr.SubstrTests.test_basic",  # noqa
            "db_functions.text.test_substr.SubstrTests.test_expressions",  # noqa
            "db_functions.text.test_substr.SubstrTests.test_start",  # noqa
            "db_functions.text.test_trim.TrimTests.test_trim",  # noqa
            "db_functions.text.test_trim.TrimTests.test_trim_transform",  # noqa
            "db_functions.text.test_upper.UpperTests.test_basic",  # noqa
            "db_functions.text.test_upper.UpperTests.test_transform",  # noqa
            "defer_regress.tests.DeferAnnotateSelectRelatedTest.test_defer_annotate_select_related",  # noqa
            "delete_regress.tests.DeleteCascadeTransactionTests.test_inheritance",  # noqa
            "delete_regress.tests.DeleteLockingTest.test_concurrent_delete",  # noqa
            "expressions.test_queryset_values.ValuesExpressionsTests.test_chained_values_with_expression",  # noqa
            "expressions.test_queryset_values.ValuesExpressionsTests.test_values_expression",  # noqa
            "expressions.test_queryset_values.ValuesExpressionsTests.test_values_expression_group_by",  # noqa
            "expressions.test_queryset_values.ValuesExpressionsTests.test_values_list_expression",  # noqa
            "expressions.test_queryset_values.ValuesExpressionsTests.test_values_list_expression_flat",  # noqa
            "expressions.tests.BasicExpressionsTests.test_annotate_values_aggregate",  # noqa
            "expressions.tests.BasicExpressionsTests.test_annotate_values_filter",  # noqa
            "expressions.tests.BasicExpressionsTests.test_annotations_within_subquery",  # noqa
            "expressions.tests.BasicExpressionsTests.test_arithmetic",  # noqa
            "expressions.tests.BasicExpressionsTests.test_exist_single_field_output_field",  # noqa
            "expressions.tests.BasicExpressionsTests.test_explicit_output_field",  # noqa
            "expressions.tests.BasicExpressionsTests.test_filter_inter_attribute",  # noqa
            "expressions.tests.BasicExpressionsTests.test_filter_with_join",  # noqa
            "expressions.tests.BasicExpressionsTests.test_in_subquery",  # noqa
            "expressions.tests.BasicExpressionsTests.test_incorrect_field_in_F_expression",  # noqa
            "expressions.tests.BasicExpressionsTests.test_incorrect_joined_field_in_F_expression",  # noqa
            "expressions.tests.BasicExpressionsTests.test_nested_subquery",  # noqa
            "expressions.tests.BasicExpressionsTests.test_nested_subquery_outer_ref_2",  # noqa
            "expressions.tests.BasicExpressionsTests.test_nested_subquery_outer_ref_with_autofield",  # noqa
            "expressions.tests.BasicExpressionsTests.test_new_object_create",  # noqa
            "expressions.tests.BasicExpressionsTests.test_new_object_save",  # noqa
            "expressions.tests.BasicExpressionsTests.test_object_create_with_aggregate",  # noqa
            "expressions.tests.BasicExpressionsTests.test_object_update",  # noqa
            "expressions.tests.BasicExpressionsTests.test_object_update_fk",  # noqa
            "expressions.tests.BasicExpressionsTests.test_object_update_unsaved_objects",  # noqa
            "expressions.tests.BasicExpressionsTests.test_order_by_exists",  # noqa
            "expressions.tests.BasicExpressionsTests.test_order_of_operations",  # noqa
            "expressions.tests.BasicExpressionsTests.test_outerref",  # noqa
            "expressions.tests.BasicExpressionsTests.test_outerref_with_operator",  # noqa
            "expressions.tests.BasicExpressionsTests.test_parenthesis_priority",  # noqa
            "expressions.tests.BasicExpressionsTests.test_pickle_expression",  # noqa
            "expressions.tests.BasicExpressionsTests.test_subquery",  # noqa
            "expressions.tests.BasicExpressionsTests.test_subquery_filter_by_aggregate",  # noqa
            "expressions.tests.BasicExpressionsTests.test_subquery_references_joined_table_twice",  # noqa
            "expressions.tests.BasicExpressionsTests.test_ticket_11722_iexact_lookup",  # noqa
            "expressions.tests.BasicExpressionsTests.test_ticket_18375_chained_filters",  # noqa
            "expressions.tests.BasicExpressionsTests.test_ticket_18375_join_reuse",  # noqa
            "expressions.tests.BasicExpressionsTests.test_ticket_18375_kwarg_ordering",  # noqa
            "expressions.tests.BasicExpressionsTests.test_ticket_18375_kwarg_ordering_2",  # noqa
            "expressions.tests.BasicExpressionsTests.test_update",  # noqa
            "expressions.tests.BasicExpressionsTests.test_update_inherited_field_value",  # noqa
            "expressions.tests.BasicExpressionsTests.test_update_with_fk",  # noqa
            "expressions.tests.BasicExpressionsTests.test_update_with_none",  # noqa
            "expressions.tests.BasicExpressionsTests.test_uuid_pk_subquery",  # noqa
            "expressions.tests.ExpressionsNumericTests.test_complex_expressions",  # noqa
            "expressions.tests.ExpressionsNumericTests.test_fill_with_value_from_same_object",  # noqa
            "expressions.tests.ExpressionsNumericTests.test_filter_not_equals_other_field",  # noqa
            "expressions.tests.ExpressionsNumericTests.test_increment_value",  # noqa
            "expressions.tests.ExpressionsTests.test_F_reuse",  # noqa
            "expressions.tests.IterableLookupInnerExpressionsTests.test_expressions_in_lookups_join_choice",  # noqa
            "expressions.tests.IterableLookupInnerExpressionsTests.test_in_lookup_allows_F_expressions_and_expressions_for_datetimes",  # noqa
            "expressions.tests.IterableLookupInnerExpressionsTests.test_in_lookup_allows_F_expressions_and_expressions_for_integers",  # noqa
            "expressions.tests.IterableLookupInnerExpressionsTests.test_range_lookup_allows_F_expressions_and_expressions_for_integers",  # noqa
            "expressions.tests.ValueTests.test_update_TimeField_using_Value",  # noqa
            "expressions.tests.ValueTests.test_update_UUIDField_using_Value",  # noqa
            "fixtures.tests.FixtureLoadingTests.test_loaddata_error_message",  # noqa
            "fixtures.tests.FixtureLoadingTests.test_ambiguous_compressed_fixture",  # noqa
            "fixtures.tests.FixtureTransactionTests.test_format_discovery",  # noqa
            "fixtures.tests.ForwardReferenceTests.test_forward_reference_fk",  # noqa
            "fixtures.tests.ForwardReferenceTests.test_forward_reference_m2m",  # noqa
            "flatpages_tests.test_csrf.FlatpageCSRFTests.test_view_authenticated_flatpage",  # noqa
            "flatpages_tests.test_middleware.FlatpageMiddlewareTests.test_fallback_authenticated_flatpage",  # noqa
            "flatpages_tests.test_middleware.FlatpageMiddlewareTests.test_view_authenticated_flatpage",  # noqa
            "flatpages_tests.test_templatetags.FlatpageTemplateTagTests.test_get_flatpages_tag_for_user",  # noqa
            "flatpages_tests.test_templatetags.FlatpageTemplateTagTests.test_get_flatpages_with_prefix_for_user",  # noqa
            "flatpages_tests.test_views.FlatpageViewTests.test_view_authenticated_flatpage",  # noqa
            "generic_inline_admin.tests.GenericAdminViewTest.test_basic_add_GET",  # noqa
            "generic_inline_admin.tests.GenericAdminViewTest.test_basic_add_POST",  # noqa
            "generic_inline_admin.tests.GenericAdminViewTest.test_basic_edit_GET",  # noqa
            "generic_inline_admin.tests.GenericAdminViewTest.test_basic_edit_POST",  # noqa
            "generic_inline_admin.tests.GenericInlineAdminParametersTest.test_get_extra",  # noqa
            "generic_inline_admin.tests.GenericInlineAdminParametersTest.test_extra_param",  # noqa
            "generic_inline_admin.tests.GenericInlineAdminParametersTest.test_get_max_num",  # noqa
            "generic_inline_admin.tests.GenericInlineAdminParametersTest.test_get_min_num",  # noqa
            "generic_inline_admin.tests.GenericInlineAdminParametersTest.test_min_num_param",  # noqa
            "generic_inline_admin.tests.GenericInlineAdminParametersTest.test_no_param",  # noqa
            "generic_inline_admin.tests.GenericInlineAdminWithUniqueTogetherTest.test_add",  # noqa
            "generic_inline_admin.tests.GenericInlineAdminWithUniqueTogetherTest.test_delete",  # noqa
            "get_or_create.tests.GetOrCreateTests.test_get_or_create_invalid_params",  # noqa
            "get_or_create.tests.GetOrCreateTestsWithManualPKs.test_create_with_duplicate_primary_key",  # noqa
            "get_or_create.tests.GetOrCreateTestsWithManualPKs.test_get_or_create_raises_IntegrityError_plus_traceback",  # noqa
            "i18n.tests.WatchForTranslationChangesTests.test_i18n_app_dirs",  # noqa
            "introspection.tests.IntrospectionTests.test_get_constraints",  # noqa
            "introspection.tests.IntrospectionTests.test_get_constraints_index_types",  # noqa
            "introspection.tests.IntrospectionTests.test_get_constraints_indexes_orders",  # noqa
            "introspection.tests.IntrospectionTests.test_get_primary_key_column",  # noqa
            "lookup.tests.LookupTests.test_custom_field_none_rhs",  # noqa
            "lookup.tests.LookupTests.test_custom_lookup_none_rhs",  # noqa
            "lookup.tests.LookupTests.test_escaping",  # noqa
            "lookup.tests.LookupTests.test_exact_none_transform",  # noqa
            "lookup.tests.LookupTests.test_exclude",  # noqa
            "lookup.tests.LookupTests.test_in_bulk_lots_of_ids",  # noqa
            "lookup.tests.LookupTests.test_lookup_collision",  # noqa
            "lookup.tests.LookupTests.test_regex",  # noqa
            "lookup.tests.LookupTests.test_regex_non_string",  # noqa
            "lookup.tests.LookupTests.test_regex_null",  # noqa
            "m2m_through.tests.M2mThroughReferentialTests.test_through_fields_self_referential",  # noqa
            "m2m_through.tests.M2mThroughTests.test_add_on_m2m_with_intermediate_model_value_required_fails",  # noqa
            "m2m_through.tests.M2mThroughTests.test_add_on_reverse_m2m_with_intermediate_model",  # noqa
            "m2m_through.tests.M2mThroughTests.test_clear_on_reverse_removes_all_the_m2m_relationships",  # noqa
            "m2m_through.tests.M2mThroughTests.test_clear_removes_all_the_m2m_relationships",  # noqa
            "m2m_through.tests.M2mThroughTests.test_create_on_m2m_with_intermediate_model_value_required_fails",  # noqa
            "m2m_through.tests.M2mThroughTests.test_create_on_reverse_m2m_with_intermediate_model",  # noqa
            "m2m_through.tests.M2mThroughTests.test_custom_related_name_doesnt_conflict_with_fky_related_name",  # noqa
            "m2m_through.tests.M2mThroughTests.test_custom_related_name_forward_non_empty_qs",  # noqa
            "m2m_through.tests.M2mThroughTests.test_custom_related_name_reverse_non_empty_qs",  # noqa
            "m2m_through.tests.M2mThroughTests.test_filter_on_intermediate_model",  # noqa
            "m2m_through.tests.M2mThroughTests.test_get_on_intermediate_model",  # noqa
            "m2m_through.tests.M2mThroughTests.test_get_or_create_on_m2m_with_intermediate_model_value_required_fails",  # noqa
            "m2m_through.tests.M2mThroughTests.test_order_by_relational_field_through_model",  # noqa
            "m2m_through.tests.M2mThroughTests.test_query_first_model_by_intermediate_model_attribute",  # noqa
            "m2m_through.tests.M2mThroughTests.test_query_model_by_attribute_name_of_related_model",  # noqa
            "m2m_through.tests.M2mThroughTests.test_query_model_by_custom_related_name",  # noqa
            "m2m_through.tests.M2mThroughTests.test_query_model_by_intermediate_can_return_non_unique_queryset",  # noqa
            "m2m_through.tests.M2mThroughTests.test_query_model_by_related_model_name",  # noqa
            "m2m_through.tests.M2mThroughTests.test_query_second_model_by_intermediate_model_attribute",  # noqa
            "m2m_through.tests.M2mThroughTests.test_remove_on_m2m_with_intermediate_model",  # noqa
            "m2m_through.tests.M2mThroughTests.test_remove_on_reverse_m2m_with_intermediate_model",  # noqa
            "m2m_through.tests.M2mThroughTests.test_retrieve_intermediate_items",  # noqa
            "m2m_through.tests.M2mThroughTests.test_retrieve_reverse_intermediate_items",  # noqa
            "m2m_through.tests.M2mThroughTests.test_set_on_m2m_with_intermediate_model",  # noqa
            "m2m_through.tests.M2mThroughTests.test_set_on_m2m_with_intermediate_model_value_required_fails",  # noqa
            "m2m_through.tests.M2mThroughTests.test_set_on_reverse_m2m_with_intermediate_model",  # noqa
            "m2m_through.tests.M2mThroughTests.test_update_or_create_on_m2m_with_intermediate_model_value_required_fails",  # noqa
            "m2m_through_regress.tests.M2MThroughTestCase.test_join_trimming_forwards",  # noqa
            "m2m_through_regress.tests.M2MThroughTestCase.test_join_trimming_reverse",  # noqa
            "m2m_through_regress.tests.M2MThroughTestCase.test_retrieve_forward_m2m_items",  # noqa
            "m2m_through_regress.tests.M2MThroughTestCase.test_retrieve_forward_m2m_items_via_custom_id_intermediary",  # noqa
            "m2m_through_regress.tests.M2MThroughTestCase.test_retrieve_reverse_m2m_items",  # noqa
            "m2m_through_regress.tests.M2MThroughTestCase.test_retrieve_reverse_m2m_items_via_custom_id_intermediary",  # noqa
            "m2m_through_regress.tests.ThroughLoadDataTestCase.test_sequence_creation",  # noqa
            "m2m_through_regress.tests.ToFieldThroughTests.test_add_null_reverse",  # noqa
            "m2m_through_regress.tests.ToFieldThroughTests.test_add_null_reverse_related",  # noqa
            "m2m_through_regress.tests.ToFieldThroughTests.test_add_related_null",  # noqa
            "m2o_recursive.tests.ManyToOneRecursiveTests.test_m2o_recursive",  # noqa
            "m2o_recursive.tests.MultipleManyToOneRecursiveTests.test_m2o_recursive2",  # noqa
            "managers_regress.tests.ManagersRegressionTests.test_field_can_be_called_exact",  # noqa
            "managers_regress.tests.ManagersRegressionTests.test_regress_3871",  # noqa
            "many_to_one.tests.ManyToOneTests.test_add_after_prefetch",  # noqa
            "many_to_one.tests.ManyToOneTests.test_add_then_remove_after_prefetch",  # noqa
            "many_to_one.tests.ManyToOneTests.test_cached_foreign_key_with_to_field_not_cleared_by_save",  # noqa
            "many_to_one.tests.ManyToOneTests.test_multiple_foreignkeys",  # noqa
            "many_to_one.tests.ManyToOneTests.test_reverse_foreign_key_instance_to_field_caching",  # noqa
            "many_to_one.tests.ManyToOneTests.test_set_after_prefetch",  # noqa
            "many_to_one_null.tests.ManyToOneNullTests.test_add_efficiency",  # noqa
            "many_to_one_null.tests.ManyToOneNullTests.test_assign_clear_related_set",  # noqa
            "many_to_one_null.tests.ManyToOneNullTests.test_assign_with_queryset",  # noqa
            "many_to_one_null.tests.ManyToOneNullTests.test_clear_efficiency",  # noqa
            "many_to_one_null.tests.ManyToOneNullTests.test_created_via_related_set",  # noqa
            "many_to_one_null.tests.ManyToOneNullTests.test_created_without_related",  # noqa
            "many_to_one_null.tests.ManyToOneNullTests.test_get_related",  # noqa
            "many_to_one_null.tests.ManyToOneNullTests.test_related_null_to_field",  # noqa
            "many_to_one_null.tests.ManyToOneNullTests.test_related_set",  # noqa
            "many_to_one_null.tests.ManyToOneNullTests.test_remove_from_wrong_set",  # noqa
            "many_to_one_null.tests.ManyToOneNullTests.test_set",  # noqa
            "many_to_one_null.tests.ManyToOneNullTests.test_set_clear_non_bulk",  # noqa
            "migrations.test_operations.OperationTests.test_add_binaryfield",  # noqa
            "migrations.test_operations.OperationTests.test_add_charfield",  # noqa
            "migrations.test_operations.OperationTests.test_add_constraint",  # noqa
            "migrations.test_operations.OperationTests.test_add_constraint_percent_escaping",  # noqa
            "migrations.test_operations.OperationTests.test_add_field",  # noqa
            "migrations.test_operations.OperationTests.test_add_field_m2m",  # noqa
            "migrations.test_operations.OperationTests.test_add_field_preserve_default",  # noqa
            "migrations.test_operations.OperationTests.test_add_index",  # noqa
            "migrations.test_operations.OperationTests.test_add_index_state_forwards",  # noqa
            "migrations.test_operations.OperationTests.test_add_or_constraint",  # noqa
            "migrations.test_operations.OperationTests.test_add_partial_unique_constraint",  # noqa
            "migrations.test_operations.OperationTests.test_add_textfield",  # noqa
            "migrations.test_operations.OperationTests.test_alter_field",  # noqa
            "migrations.test_operations.OperationTests.test_alter_field_m2m",  # noqa
            "migrations.test_operations.OperationTests.test_alter_field_pk",  # noqa
            "migrations.test_operations.OperationTests.test_alter_field_pk_fk",  # noqa
            "migrations.test_operations.OperationTests.test_alter_field_reloads_state_on_fk_target_changes",  # noqa
            "migrations.test_operations.OperationTests.test_alter_field_reloads_state_on_fk_with_to_field_target_changes",  # noqa
            "migrations.test_operations.OperationTests.test_alter_fk",  # noqa
            "migrations.test_operations.OperationTests.test_alter_index_together",  # noqa
            "migrations.test_operations.OperationTests.test_alter_index_together_remove",  # noqa
            "migrations.test_operations.OperationTests.test_alter_model_managers",  # noqa
            "migrations.test_operations.OperationTests.test_alter_model_managers_emptying",  # noqa
            "migrations.test_operations.OperationTests.test_alter_model_options",  # noqa
            "migrations.test_operations.OperationTests.test_alter_model_options_emptying",  # noqa
            "migrations.test_operations.OperationTests.test_alter_model_table_none",  # noqa
            "migrations.test_operations.OperationTests.test_alter_model_table_noop",  # noqa
            "migrations.test_operations.OperationTests.test_alter_unique_together",  # noqa
            "migrations.test_operations.OperationTests.test_alter_unique_together_remove",  # noqa
            "migrations.test_operations.OperationTests.test_column_name_quoting",  # noqa
            "migrations.test_operations.OperationTests.test_create_model",  # noqa
            "migrations.test_operations.OperationTests.test_create_model_inheritance",  # noqa
            "migrations.test_operations.OperationTests.test_create_model_m2m",  # noqa
            "migrations.test_operations.OperationTests.test_create_model_managers",  # noqa
            "migrations.test_operations.OperationTests.test_create_model_with_constraint",  # noqa
            "migrations.test_operations.OperationTests.test_create_model_with_duplicate_base",  # noqa
            "migrations.test_operations.OperationTests.test_create_model_with_duplicate_field_name",  # noqa
            "migrations.test_operations.OperationTests.test_create_model_with_duplicate_manager_name",  # noqa
            "migrations.test_operations.OperationTests.test_create_model_with_partial_unique_constraint",  # noqa
            "migrations.test_operations.OperationTests.test_create_model_with_unique_after",  # noqa
            "migrations.test_operations.OperationTests.test_create_proxy_model",  # noqa
            "migrations.test_operations.OperationTests.test_create_unmanaged_model",  # noqa
            "migrations.test_operations.OperationTests.test_delete_model",  # noqa
            "migrations.test_operations.OperationTests.test_delete_mti_model",  # noqa
            "migrations.test_operations.OperationTests.test_delete_proxy_model",  # noqa
            "migrations.test_operations.OperationTests.test_model_with_bigautofield",  # noqa
            "migrations.test_operations.OperationTests.test_remove_constraint",  # noqa
            "migrations.test_operations.OperationTests.test_remove_field",  # noqa
            "migrations.test_operations.OperationTests.test_remove_field_m2m",  # noqa
            "migrations.test_operations.OperationTests.test_remove_field_m2m_with_through",  # noqa
            "migrations.test_operations.OperationTests.test_remove_fk",  # noqa
            "migrations.test_operations.OperationTests.test_remove_index",  # noqa
            "migrations.test_operations.OperationTests.test_remove_index_state_forwards",  # noqa
            "migrations.test_operations.OperationTests.test_remove_partial_unique_constraint",  # noqa
            "migrations.test_operations.OperationTests.test_rename_missing_field",  # noqa
            "migrations.test_operations.OperationTests.test_rename_model_state_forwards",  # noqa
            "migrations.test_operations.OperationTests.test_rename_referenced_field_state_forward",  # noqa
            "migrations.test_operations.OperationTests.test_run_python",  # noqa
            "migrations.test_operations.OperationTests.test_run_python_atomic",  # noqa
            "migrations.test_operations.OperationTests.test_run_python_noop",  # noqa
            "migrations.test_operations.OperationTests.test_run_python_related_assignment",  # noqa
            "migrations.test_operations.OperationTests.test_run_sql",  # noqa
            "migrations.test_operations.OperationTests.test_run_sql_noop",  # noqa
            "migrations.test_operations.OperationTests.test_run_sql_params_invalid",  # noqa
            "migrations.test_operations.OperationTests.test_separate_database_and_state",  # noqa
            "migrations.test_operations.OperationTests.test_separate_database_and_state2",  # noqa
            "model_fields.test_booleanfield.BooleanFieldTests.test_null_default",  # noqa
            "model_fields.test_durationfield.TestSaveLoad.test_create_empty",  # noqa
            "model_fields.test_genericipaddressfield.GenericIPAddressFieldTests.test_blank_string_saved_as_null",  # noqa
            "model_fields.test_genericipaddressfield.GenericIPAddressFieldTests.test_null_value",  # noqa
            "model_fields.test_imagefield.TwoImageFieldTests.test_dimensions",  # noqa
            "model_fields.test_imagefield.TwoImageFieldTests.test_field_save_and_delete_methods",  # noqa
            "model_fields.test_integerfield.BigIntegerFieldTests.test_backend_range_save",  # noqa
            "model_fields.test_integerfield.BigIntegerFieldTests.test_coercing",  # noqa
            "model_fields.test_integerfield.BigIntegerFieldTests.test_documented_range",  # noqa
            "model_fields.test_integerfield.BigIntegerFieldTests.test_types",  # noqa
            "model_fields.test_uuid.TestQuerying.test_exact",  # noqa
            "model_fields.test_uuid.TestQuerying.test_isnull",  # noqa
            "model_fields.test_uuid.TestSaveLoad.test_null_handling",  # noqa
            "multiple_database.tests.FixtureTestCase.test_fixture_loading",  # noqa
            "multiple_database.tests.FixtureTestCase.test_pseudo_empty_fixtures",  # noqa
            "multiple_database.tests.PickleQuerySetTestCase.test_pickling",  # noqa
            "multiple_database.tests.QueryTestCase.test_basic_queries",  # noqa
            "multiple_database.tests.QueryTestCase.test_default_creation",  # noqa
            "multiple_database.tests.QueryTestCase.test_foreign_key_cross_database_protection",  # noqa
            "multiple_database.tests.QueryTestCase.test_foreign_key_reverse_operations",  # noqa
            "multiple_database.tests.QueryTestCase.test_foreign_key_separation",  # noqa
            "multiple_database.tests.QueryTestCase.test_generic_key_cross_database_protection",  # noqa
            "multiple_database.tests.QueryTestCase.test_generic_key_deletion",  # noqa
            "multiple_database.tests.QueryTestCase.test_generic_key_reverse_operations",  # noqa
            "multiple_database.tests.QueryTestCase.test_generic_key_separation",  # noqa
            "multiple_database.tests.QueryTestCase.test_m2m_cross_database_protection",  # noqa
            "multiple_database.tests.QueryTestCase.test_m2m_deletion",  # noqa
            "multiple_database.tests.QueryTestCase.test_m2m_forward_operations",  # noqa
            "multiple_database.tests.QueryTestCase.test_m2m_reverse_operations",  # noqa
            "multiple_database.tests.QueryTestCase.test_m2m_separation",  # noqa
            "multiple_database.tests.QueryTestCase.test_o2o_cross_database_protection",  # noqa
            "multiple_database.tests.QueryTestCase.test_o2o_separation",  # noqa
            "multiple_database.tests.QueryTestCase.test_ordering",  # noqa
            "multiple_database.tests.QueryTestCase.test_other_creation",  # noqa
            "multiple_database.tests.QueryTestCase.test_raw",  # noqa
            "multiple_database.tests.QueryTestCase.test_refresh",  # noqa
            "multiple_database.tests.QueryTestCase.test_refresh_router_instance_hint",  # noqa
            "multiple_database.tests.QueryTestCase.test_related_manager",  # noqa
            "multiple_database.tests.RouteForWriteTestCase.test_m2m_add",  # noqa
            "multiple_database.tests.RouteForWriteTestCase.test_m2m_clear",  # noqa
            "multiple_database.tests.RouteForWriteTestCase.test_m2m_delete",  # noqa
            "multiple_database.tests.RouteForWriteTestCase.test_m2m_get_or_create",  # noqa
            "multiple_database.tests.RouteForWriteTestCase.test_m2m_remove",  # noqa
            "multiple_database.tests.RouteForWriteTestCase.test_m2m_update",  # noqa
            "multiple_database.tests.RouteForWriteTestCase.test_reverse_m2m_add",  # noqa
            "multiple_database.tests.RouteForWriteTestCase.test_reverse_m2m_clear",  # noqa
            "multiple_database.tests.RouteForWriteTestCase.test_reverse_m2m_delete",  # noqa
            "multiple_database.tests.RouteForWriteTestCase.test_reverse_m2m_get_or_create",  # noqa
            "multiple_database.tests.RouteForWriteTestCase.test_reverse_m2m_remove",  # noqa
            "multiple_database.tests.RouteForWriteTestCase.test_reverse_m2m_update",  # noqa
            "multiple_database.tests.RouterAttributeErrorTestCase.test_attribute_error_delete",  # noqa
            "multiple_database.tests.RouterAttributeErrorTestCase.test_attribute_error_m2m",  # noqa
            "multiple_database.tests.RouterAttributeErrorTestCase.test_attribute_error_read",  # noqa
            "multiple_database.tests.RouterModelArgumentTestCase.test_m2m_collection",  # noqa
            "multiple_database.tests.RouterTestCase.test_database_routing",  # noqa
            "multiple_database.tests.RouterTestCase.test_foreign_key_cross_database_protection",  # noqa
            "multiple_database.tests.RouterTestCase.test_generic_key_managers",  # noqa
            "multiple_database.tests.RouterTestCase.test_invalid_set_foreign_key_assignment",  # noqa
            "multiple_database.tests.RouterTestCase.test_m2m_cross_database_protection",  # noqa
            "multiple_database.tests.RouterTestCase.test_m2m_managers",  # noqa
            "multiple_database.tests.RouterTestCase.test_o2o_cross_database_protection",  # noqa
            "multiple_database.tests.RouterTestCase.test_partial_router",  # noqa
            "multiple_database.tests.SignalTests.test_database_arg_m2m",  # noqa
            "null_fk.tests.NullFkTests.test_combine_isnull",  # noqa
            "null_fk.tests.NullFkTests.test_null_fk",  # noqa
            "null_fk_ordering.tests.NullFkOrderingTests.test_ordering_across_null_fk",  # noqa
            "null_queries.tests.NullQueriesTests.test_reverse_relations",  # noqa
            "ordering.tests.OrderingTests.test_default_ordering",  # noqa
            "ordering.tests.OrderingTests.test_default_ordering_override",  # noqa
            "ordering.tests.OrderingTests.test_extra_ordering",  # noqa
            "ordering.tests.OrderingTests.test_extra_ordering_quoting",  # noqa
            "ordering.tests.OrderingTests.test_extra_ordering_with_table_name",  # noqa
            "ordering.tests.OrderingTests.test_no_reordering_after_slicing",  # noqa
            "ordering.tests.OrderingTests.test_order_by_f_expression",  # noqa
            "ordering.tests.OrderingTests.test_order_by_f_expression_duplicates",  # noqa
            "ordering.tests.OrderingTests.test_order_by_nulls_first",  # noqa
            "ordering.tests.OrderingTests.test_order_by_nulls_first_and_last",  # noqa
            "ordering.tests.OrderingTests.test_order_by_nulls_last",  # noqa
            "ordering.tests.OrderingTests.test_orders_nulls_first_on_filtered_subquery",  # noqa
            "ordering.tests.OrderingTests.test_related_ordering_duplicate_table_reference",  # noqa
            "ordering.tests.OrderingTests.test_reverse_ordering_pure",  # noqa
            "ordering.tests.OrderingTests.test_reversed_ordering",  # noqa
            "ordering.tests.OrderingTests.test_stop_slicing",  # noqa
            "ordering.tests.OrderingTests.test_stop_start_slicing",  # noqa
            "queries.test_bulk_update.BulkUpdateNoteTests.test_batch_size",  # noqa
            "queries.test_bulk_update.BulkUpdateNoteTests.test_foreign_keys_do_not_lookup",  # noqa
            "queries.test_bulk_update.BulkUpdateNoteTests.test_functions",  # noqa
            "queries.test_bulk_update.BulkUpdateNoteTests.test_set_field_to_null",  # noqa
            "queries.test_bulk_update.BulkUpdateNoteTests.test_set_mixed_fields_to_null",  # noqa
            "queries.test_bulk_update.BulkUpdateNoteTests.test_simple",  # noqa
            "queries.test_bulk_update.BulkUpdateTests.test_custom_db_columns",  # noqa
            "queries.test_bulk_update.BulkUpdateTests.test_field_references",  # noqa
            "queries.test_bulk_update.BulkUpdateTests.test_ipaddressfield",  # noqa
            "queries.tests.CloneTests.test_evaluated_queryset_as_argument",  # noqa
            "queries.tests.ComparisonTests.test_ticket8597",  # noqa
            "queries.tests.ConditionalTests.test_in_list_limit",  # noqa
            "queries.tests.ConditionalTests.test_infinite_loop",  # noqa
            "queries.tests.ConditionalTests.test_null_ordering_added",  # noqa
            "queries.tests.DisjunctionPromotionTests.test_disjunction_promotion_select_related",  # noqa
            "queries.tests.DisjunctiveFilterTests.test_ticket7872",  # noqa
            "queries.tests.DisjunctiveFilterTests.test_ticket8283",  # noqa
            "queries.tests.IsNullTests.test_primary_key",  # noqa
            "queries.tests.IsNullTests.test_to_field",  # noqa
            "queries.tests.JoinReuseTest.test_inverted_q_across_relations",  # noqa
            "queries.tests.NullInExcludeTest.test_col_not_in_list_containing_null",  # noqa
            "queries.tests.NullInExcludeTest.test_double_exclude",  # noqa
            "queries.tests.NullInExcludeTest.test_null_in_exclude_qs",  # noqa
            "queries.tests.NullJoinPromotionOrTest.test_isnull_filter_promotion",  # noqa
            "queries.tests.NullJoinPromotionOrTest.test_null_join_demotion",  # noqa
            "queries.tests.NullJoinPromotionOrTest.test_ticket_17886",  # noqa
            "queries.tests.NullJoinPromotionOrTest.test_ticket_21366",  # noqa
            "queries.tests.NullJoinPromotionOrTest.test_ticket_21748",  # noqa
            "queries.tests.NullJoinPromotionOrTest.test_ticket_21748_complex_filter",  # noqa
            "queries.tests.NullJoinPromotionOrTest.test_ticket_21748_double_negated_and",  # noqa
            "queries.tests.NullJoinPromotionOrTest.test_ticket_21748_double_negated_or",  # noqa
            "queries.tests.NullableRelOrderingTests.test_join_already_in_query",  # noqa
            "queries.tests.NullableRelOrderingTests.test_ticket10028",  # noqa
            "queries.tests.Queries1Tests.test_avoid_infinite_loop_on_too_many_subqueries",  # noqa
            "queries.tests.Queries1Tests.test_common_mixed_case_foreign_keys",  # noqa
            "queries.tests.Queries1Tests.test_deferred_load_qs_pickling",  # noqa
            "queries.tests.Queries1Tests.test_double_exclude",  # noqa
            "queries.tests.Queries1Tests.test_error_raised_on_filter_with_dictionary",  # noqa
            "queries.tests.Queries1Tests.test_exclude",  # noqa
            "queries.tests.Queries1Tests.test_exclude_in",  # noqa
            "queries.tests.Queries1Tests.test_get_clears_ordering",  # noqa
            "queries.tests.Queries1Tests.test_heterogeneous_qs_combination",  # noqa
            "queries.tests.Queries1Tests.test_lookup_constraint_fielderror",  # noqa
            "queries.tests.Queries1Tests.test_nested_exclude",  # noqa
            "queries.tests.Queries1Tests.test_order_by_join_unref",  # noqa
            "queries.tests.Queries1Tests.test_order_by_tables",  # noqa
            "queries.tests.Queries1Tests.test_reasonable_number_of_subq_aliases",  # noqa
            "queries.tests.Queries1Tests.test_subquery_condition",  # noqa
            "queries.tests.Queries1Tests.test_ticket10205",  # noqa
            "queries.tests.Queries1Tests.test_ticket10432",  # noqa
            "queries.tests.Queries1Tests.test_ticket1050",  # noqa
            "queries.tests.Queries1Tests.test_ticket10742",  # noqa
            "queries.tests.Queries1Tests.test_ticket17429",  # noqa
            "queries.tests.Queries1Tests.test_ticket1801",  # noqa
            "queries.tests.Queries1Tests.test_ticket19672",  # noqa
            "queries.tests.Queries1Tests.test_ticket2091",  # noqa
            "queries.tests.Queries1Tests.test_ticket2253",  # noqa
            "queries.tests.Queries1Tests.test_ticket2306",  # noqa
            "queries.tests.Queries1Tests.test_ticket2400",  # noqa
            "queries.tests.Queries1Tests.test_ticket2496",  # noqa
            "queries.tests.Queries1Tests.test_ticket3037",  # noqa
            "queries.tests.Queries1Tests.test_ticket3141",  # noqa
            "queries.tests.Queries1Tests.test_ticket4358",  # noqa
            "queries.tests.Queries1Tests.test_ticket4464",  # noqa
            "queries.tests.Queries1Tests.test_ticket4510",  # noqa
            "queries.tests.Queries1Tests.test_ticket6074",  # noqa
            "queries.tests.Queries1Tests.test_ticket6154",  # noqa
            "queries.tests.Queries1Tests.test_ticket6981",  # noqa
            "queries.tests.Queries1Tests.test_ticket7076",  # noqa
            "queries.tests.Queries1Tests.test_ticket7096",  # noqa
            "queries.tests.Queries1Tests.test_ticket7098",  # noqa
            "queries.tests.Queries1Tests.test_ticket7155",  # noqa
            "queries.tests.Queries1Tests.test_ticket7181",  # noqa
            "queries.tests.Queries1Tests.test_ticket7235",  # noqa
            "queries.tests.Queries1Tests.test_ticket7277",  # noqa
            "queries.tests.Queries1Tests.test_ticket7323",  # noqa
            "queries.tests.Queries1Tests.test_ticket7378",  # noqa
            "queries.tests.Queries1Tests.test_ticket7791",  # noqa
            "queries.tests.Queries1Tests.test_ticket7813",  # noqa
            "queries.tests.Queries1Tests.test_ticket8439",  # noqa
            "queries.tests.Queries1Tests.test_ticket9926",  # noqa
            "queries.tests.Queries1Tests.test_ticket9985",  # noqa
            "queries.tests.Queries1Tests.test_ticket9997",  # noqa
            "queries.tests.Queries1Tests.test_ticket_10790_1",  # noqa
            "queries.tests.Queries1Tests.test_ticket_10790_2",  # noqa
            "queries.tests.Queries1Tests.test_ticket_10790_3",  # noqa
            "queries.tests.Queries1Tests.test_ticket_10790_4",  # noqa
            "queries.tests.Queries1Tests.test_ticket_10790_5",  # noqa
            "queries.tests.Queries1Tests.test_ticket_10790_6",  # noqa
            "queries.tests.Queries1Tests.test_ticket_10790_7",  # noqa
            "queries.tests.Queries1Tests.test_ticket_10790_8",  # noqa
            "queries.tests.Queries1Tests.test_ticket_10790_combine",  # noqa
            "queries.tests.Queries1Tests.test_ticket_20250",  # noqa
            "queries.tests.Queries1Tests.test_tickets_1878_2939",  # noqa
            "queries.tests.Queries1Tests.test_tickets_2076_7256",  # noqa
            "queries.tests.Queries1Tests.test_tickets_2080_3592",  # noqa
            "queries.tests.Queries1Tests.test_tickets_2874_3002",  # noqa
            "queries.tests.Queries1Tests.test_tickets_4088_4306",  # noqa
            "queries.tests.Queries1Tests.test_tickets_5321_7070",  # noqa
            "queries.tests.Queries1Tests.test_tickets_5324_6704",  # noqa
            "queries.tests.Queries1Tests.test_tickets_6180_6203",  # noqa
            "queries.tests.Queries1Tests.test_tickets_7087_12242",  # noqa
            "queries.tests.Queries1Tests.test_tickets_7204_7506",  # noqa
            "queries.tests.Queries1Tests.test_tickets_7448_7707",  # noqa
            "queries.tests.Queries2Tests.test_ticket12239",  # noqa
            "queries.tests.Queries2Tests.test_ticket4289",  # noqa
            "queries.tests.Queries2Tests.test_ticket7759",  # noqa
            "queries.tests.Queries4Tests.test_combine_join_reuse",  # noqa
            "queries.tests.Queries4Tests.test_join_reuse_order",  # noqa
            "queries.tests.Queries4Tests.test_order_by_resetting",  # noqa
            "queries.tests.Queries4Tests.test_order_by_reverse_fk",  # noqa
            "queries.tests.Queries4Tests.test_ticket10181",  # noqa
            "queries.tests.Queries4Tests.test_ticket11811",  # noqa
            "queries.tests.Queries4Tests.test_ticket14876",  # noqa
            "queries.tests.Queries4Tests.test_ticket15316_exclude_false",  # noqa
            "queries.tests.Queries4Tests.test_ticket15316_filter_false",  # noqa
            "queries.tests.Queries4Tests.test_ticket15316_filter_true",  # noqa
            "queries.tests.Queries4Tests.test_ticket15316_one2one_exclude_false",  # noqa
            "queries.tests.Queries4Tests.test_ticket15316_one2one_exclude_true",  # noqa
            "queries.tests.Queries4Tests.test_ticket15316_one2one_filter_false",  # noqa
            "queries.tests.Queries4Tests.test_ticket15316_one2one_filter_true",  # noqa
            "queries.tests.Queries4Tests.test_ticket24525",  # noqa
            "queries.tests.Queries4Tests.test_ticket7095",  # noqa
            "queries.tests.Queries5Tests.test_extra_select_literal_percent_s",  # noqa
            "queries.tests.Queries5Tests.test_ordering",  # noqa
            "queries.tests.Queries5Tests.test_ticket5261",  # noqa
            "queries.tests.Queries5Tests.test_ticket7045",  # noqa
            "queries.tests.Queries5Tests.test_ticket9848",  # noqa
            "queries.tests.Queries6Tests.test_distinct_ordered_sliced_subquery_aggregation",  # noqa
            "queries.tests.Queries6Tests.test_multiple_columns_with_the_same_name_slice",  # noqa
            "queries.tests.Queries6Tests.test_nested_queries_sql",  # noqa
            "queries.tests.Queries6Tests.test_parallel_iterators",  # noqa
            "queries.tests.Queries6Tests.test_ticket3739",  # noqa
            "queries.tests.Queries6Tests.test_ticket_11320",  # noqa
            "queries.tests.Queries6Tests.test_tickets_8921_9188",  # noqa
            "queries.tests.RawQueriesTests.test_ticket14729",  # noqa
            "queries.tests.RelabelCloneTest.test_ticket_19964",  # noqa
            "queries.tests.RelatedLookupTypeTests.test_correct_lookup",  # noqa
            "queries.tests.RelatedLookupTypeTests.test_wrong_backward_lookup",  # noqa
            "queries.tests.RelatedLookupTypeTests.test_wrong_type_lookup",  # noqa
            "queries.tests.ReverseJoinTrimmingTest.test_reverse_trimming",  # noqa
            "queries.tests.SubclassFKTests.test_ticket7778",  # noqa
            "queries.tests.Ticket20101Tests.test_ticket_20101",  # noqa
            "queries.tests.Ticket22429Tests.test_ticket_22429",  # noqa
            "queries.tests.ToFieldTests.test_nested_in_subquery",  # noqa
            "queries.tests.ToFieldTests.test_recursive_fk",  # noqa
            "queries.tests.ToFieldTests.test_recursive_fk_reverse",  # noqa
            "queries.tests.ValuesJoinPromotionTests.test_ticket_21376",  # noqa
            "queries.tests.ValuesQuerysetTests.test_extra_multiple_select_params_values_order_by",  # noqa
            "queries.tests.ValuesQuerysetTests.test_extra_select_params_values_order_in_extra",  # noqa
            "queries.tests.ValuesQuerysetTests.test_extra_values",  # noqa
            "queries.tests.ValuesQuerysetTests.test_extra_values_list",  # noqa
            "queries.tests.ValuesQuerysetTests.test_extra_values_order_in_extra",  # noqa
            "queries.tests.ValuesQuerysetTests.test_extra_values_order_multiple",  # noqa
            "queries.tests.ValuesQuerysetTests.test_extra_values_order_twice",  # noqa
            "queries.tests.ValuesQuerysetTests.test_field_error_values_list",  # noqa
            "queries.tests.ValuesQuerysetTests.test_flat_extra_values_list",  # noqa
            "queries.tests.ValuesQuerysetTests.test_flat_values_list",  # noqa
            "queries.tests.ValuesQuerysetTests.test_named_values_list_bad_field_name",  # noqa
            "queries.tests.ValuesQuerysetTests.test_named_values_list_expression",  # noqa
            "queries.tests.ValuesQuerysetTests.test_named_values_list_expression_with_default_alias",  # noqa
            "queries.tests.ValuesQuerysetTests.test_named_values_list_flat",  # noqa
            "queries.tests.ValuesQuerysetTests.test_named_values_list_with_fields",  # noqa
            "queries.tests.ValuesQuerysetTests.test_named_values_list_without_fields",  # noqa
            "queries.tests.WeirdQuerysetSlicingTests.test_empty_resultset_sql",  # noqa
            "queries.tests.WeirdQuerysetSlicingTests.test_empty_sliced_subquery",  # noqa
            "queries.tests.WeirdQuerysetSlicingTests.test_empty_sliced_subquery_exclude",  # noqa
            "queries.tests.WeirdQuerysetSlicingTests.test_tickets_7698_10202",  # noqa
            "queries.tests.WeirdQuerysetSlicingTests.test_zero_length_values_slicing",  # noqa
            "foreign_object.tests.MultiColumnFKTests.test_translations",  # noqa
            "schema.tests.SchemaTests.test_add_datefield_and_datetimefield_use_effective_default",  # noqa
            "schema.tests.SchemaTests.test_add_field",  # noqa
            "schema.tests.SchemaTests.test_add_field_binary",  # noqa
            "schema.tests.SchemaTests.test_add_field_default_dropped",  # noqa
            "schema.tests.SchemaTests.test_add_field_default_transform",  # noqa
            "schema.tests.SchemaTests.test_add_field_remove_field",  # noqa
            "schema.tests.SchemaTests.test_add_field_temp_default",  # noqa
            "schema.tests.SchemaTests.test_add_field_temp_default_boolean",  # noqa
            "schema.tests.SchemaTests.test_add_field_use_effective_default",  # noqa
            "schema.tests.SchemaTests.test_add_foreign_key_long_names",  # noqa
            "schema.tests.SchemaTests.test_add_foreign_key_quoted_db_table",  # noqa
            "schema.tests.SchemaTests.test_add_foreign_object",  # noqa
            "schema.tests.SchemaTests.test_add_remove_index",  # noqa
            "schema.tests.SchemaTests.test_add_textfield_unhashable_default",  # noqa
            "schema.tests.SchemaTests.test_alter",  # noqa
            "schema.tests.SchemaTests.test_alter_auto_field_to_integer_field",  # noqa
            "schema.tests.SchemaTests.test_alter_charfield_to_null",  # noqa
            "schema.tests.SchemaTests.test_alter_field_add_index_to_integerfield",  # noqa
            "schema.tests.SchemaTests.test_alter_field_default_dropped",  # noqa
            "schema.tests.SchemaTests.test_alter_field_fk_keeps_index",  # noqa
            "schema.tests.SchemaTests.test_alter_field_fk_to_o2o",  # noqa
            "schema.tests.SchemaTests.test_alter_field_o2o_keeps_unique",  # noqa
            "schema.tests.SchemaTests.test_alter_field_o2o_to_fk",  # noqa
            "schema.tests.SchemaTests.test_alter_fk",  # noqa
            "schema.tests.SchemaTests.test_alter_fk_checks_deferred_constraints",  # noqa
            "schema.tests.SchemaTests.test_alter_fk_to_o2o",  # noqa
            "schema.tests.SchemaTests.test_alter_implicit_id_to_explicit",  # noqa
            "schema.tests.SchemaTests.test_alter_int_pk_to_autofield_pk",  # noqa
            "schema.tests.SchemaTests.test_alter_int_pk_to_bigautofield_pk",  # noqa
            "schema.tests.SchemaTests.test_alter_null_to_not_null",  # noqa
            "schema.tests.SchemaTests.test_alter_null_to_not_null_keeping_default",  # noqa
            "schema.tests.SchemaTests.test_alter_numeric_field_keep_null_status",  # noqa
            "schema.tests.SchemaTests.test_alter_o2o_to_fk",  # noqa
            "schema.tests.SchemaTests.test_alter_text_field",  # noqa
            "schema.tests.SchemaTests.test_alter_textfield_to_null",  # noqa
            "schema.tests.SchemaTests.test_alter_textual_field_keep_null_status",  # noqa
            "schema.tests.SchemaTests.test_alter_to_fk",  # noqa
            "schema.tests.SchemaTests.test_char_field_with_db_index_to_fk",  # noqa
            "schema.tests.SchemaTests.test_check_constraints",  # noqa
            "schema.tests.SchemaTests.test_context_manager_exit",  # noqa
            "schema.tests.SchemaTests.test_create_index_together",  # noqa
            "schema.tests.SchemaTests.test_creation_deletion",  # noqa
            "schema.tests.SchemaTests.test_creation_deletion_reserved_names",  # noqa
            "schema.tests.SchemaTests.test_fk",  # noqa
            "schema.tests.SchemaTests.test_fk_db_constraint",  # noqa
            "schema.tests.SchemaTests.test_fk_to_proxy",  # noqa
            "schema.tests.SchemaTests.test_foreign_key_index_long_names_regression",  # noqa
            "schema.tests.SchemaTests.test_index_together",  # noqa
            "schema.tests.SchemaTests.test_index_together_with_fk",  # noqa
            "schema.tests.SchemaTests.test_indexes",  # noqa
            "schema.tests.SchemaTests.test_m2m",  # noqa
            "schema.tests.SchemaTests.test_m2m_create",  # noqa
            "schema.tests.SchemaTests.test_m2m_create_custom",  # noqa
            "schema.tests.SchemaTests.test_m2m_create_inherited",  # noqa
            "schema.tests.SchemaTests.test_m2m_create_through",  # noqa
            "schema.tests.SchemaTests.test_m2m_create_through_custom",  # noqa
            "schema.tests.SchemaTests.test_m2m_create_through_inherited",  # noqa
            "schema.tests.SchemaTests.test_m2m_custom",  # noqa
            "schema.tests.SchemaTests.test_m2m_db_constraint",  # noqa
            "schema.tests.SchemaTests.test_m2m_db_constraint_custom",  # noqa
            "schema.tests.SchemaTests.test_m2m_db_constraint_inherited",  # noqa
            "schema.tests.SchemaTests.test_m2m_inherited",  # noqa
            "schema.tests.SchemaTests.test_m2m_through_alter",  # noqa
            "schema.tests.SchemaTests.test_m2m_through_alter_custom",  # noqa
            "schema.tests.SchemaTests.test_m2m_through_alter_inherited",  # noqa
            "schema.tests.SchemaTests.test_namespaced_db_table_create_index_name",  # noqa
            "schema.tests.SchemaTests.test_no_db_constraint_added_during_primary_key_change",  # noqa
            "schema.tests.SchemaTests.test_order_index",  # noqa
            "schema.tests.SchemaTests.test_remove_constraints_capital_letters",  # noqa
            "schema.tests.SchemaTests.test_remove_db_index_doesnt_remove_custom_indexes",  # noqa
            "schema.tests.SchemaTests.test_remove_field_check_does_not_remove_meta_constraints",  # noqa
            "schema.tests.SchemaTests.test_remove_field_unique_does_not_remove_meta_constraints",  # noqa
            "schema.tests.SchemaTests.test_remove_index_together_does_not_remove_meta_indexes",  # noqa
            "schema.tests.SchemaTests.test_remove_unique_together_does_not_remove_meta_constraints",  # noqa
            "schema.tests.SchemaTests.test_text_field_with_db_index",  # noqa
            "schema.tests.SchemaTests.test_text_field_with_db_index_to_fk",  # noqa
            "schema.tests.SchemaTests.test_unique",  # noqa
            "schema.tests.SchemaTests.test_unique_and_reverse_m2m",  # noqa
            "schema.tests.SchemaTests.test_unique_no_unnecessary_fk_drops",  # noqa
            "schema.tests.SchemaTests.test_unique_together",  # noqa
            "schema.tests.SchemaTests.test_unique_together_with_fk",  # noqa
            "schema.tests.SchemaTests.test_unique_together_with_fk_with_existing_index",  # noqa
            "schema.tests.SchemaTests.test_unsupported_transactional_ddl_disallowed",  # noqa
            "select_related_onetoone.tests.ReverseSelectRelatedTestCase.test_nullable_relation",  # noqa
            "select_related_onetoone.tests.ReverseSelectRelatedTestCase.test_self_relation",  # noqa
            "sessions_tests.tests.CustomDatabaseSessionTests.test_actual_expiry",  # noqa
            "sessions_tests.tests.CustomDatabaseSessionTests.test_extra_session_field",  # noqa
            "sessions_tests.tests.CustomDatabaseSessionTests.test_clearsessions_command",  # noqa
            "sessions_tests.tests.CustomDatabaseSessionTests.test_cycle",  # noqa
            "sessions_tests.tests.CustomDatabaseSessionTests.test_cycle_with_no_session_cache",  # noqa
            "sessions_tests.tests.CustomDatabaseSessionTests.test_delete",  # noqa
            "sessions_tests.tests.CustomDatabaseSessionTests.test_flush",  # noqa
            "sessions_tests.tests.CustomDatabaseSessionTests.test_invalid_key",  # noqa
            "sessions_tests.tests.CustomDatabaseSessionTests.test_save",  # noqa
            "sessions_tests.tests.CustomDatabaseSessionTests.test_save_doesnt_clear_data",  # noqa
            "sessions_tests.tests.CustomDatabaseSessionTests.test_session_get_decoded",  # noqa
            "sessions_tests.tests.CustomDatabaseSessionTests.test_session_save_does_not_resurrect_session_logged_out_in_other_context",  # noqa
            "sessions_tests.tests.CustomDatabaseSessionTests.test_session_str",  # noqa
            "sessions_tests.tests.CustomDatabaseSessionTests.test_sessionmanager_save",  # noqa
            "sessions_tests.tests.SessionMiddlewareTests.test_empty_session_saved",  # noqa
            "sitemaps_tests.test_generic.GenericViewsSitemapTests.test_generic_sitemap",  # noqa
            "sitemaps_tests.test_generic.GenericViewsSitemapTests.test_generic_sitemap_attributes",  # noqa
            "sitemaps_tests.test_generic.GenericViewsSitemapTests.test_generic_sitemap_lastmod",  # noqa
            "sitemaps_tests.test_http.HTTPSitemapTests.test_cached_sitemap_index",  # noqa
            "sitemaps_tests.test_http.HTTPSitemapTests.test_empty_page",  # noqa
            "sitemaps_tests.test_http.HTTPSitemapTests.test_empty_sitemap",  # noqa
            "sitemaps_tests.test_http.HTTPSitemapTests.test_localized_priority",  # noqa
            "sitemaps_tests.test_http.HTTPSitemapTests.test_no_section",  # noqa
            "sitemaps_tests.test_http.HTTPSitemapTests.test_page_not_int",  # noqa
            "sitemaps_tests.test_http.HTTPSitemapTests.test_paged_sitemap",  # noqa
            "sitemaps_tests.test_http.HTTPSitemapTests.test_requestsite_sitemap",  # noqa
            "sitemaps_tests.test_http.HTTPSitemapTests.test_simple_custom_sitemap",  # noqa
            "sitemaps_tests.test_http.HTTPSitemapTests.test_simple_sitemap",  # noqa
            "sitemaps_tests.test_http.HTTPSitemapTests.test_simple_sitemap_custom_index",  # noqa
            "sitemaps_tests.test_http.HTTPSitemapTests.test_simple_sitemap_index",  # noqa
            "sitemaps_tests.test_http.HTTPSitemapTests.test_simple_sitemap_section",  # noqa
            "sitemaps_tests.test_http.HTTPSitemapTests.test_sitemap_get_urls_no_site_1",  # noqa
            "sitemaps_tests.test_http.HTTPSitemapTests.test_sitemap_get_urls_no_site_2",  # noqa
            "sitemaps_tests.test_http.HTTPSitemapTests.test_sitemap_item",  # noqa
            "sitemaps_tests.test_http.HTTPSitemapTests.test_sitemap_last_modified",  # noqa
            "sitemaps_tests.test_http.HTTPSitemapTests.test_sitemap_last_modified_date",  # noqa
            "sitemaps_tests.test_http.HTTPSitemapTests.test_sitemap_last_modified_missing",  # noqa
            "sitemaps_tests.test_http.HTTPSitemapTests.test_sitemap_last_modified_mixed",  # noqa
            "sitemaps_tests.test_http.HTTPSitemapTests.test_sitemap_last_modified_tz",  # noqa
            "sitemaps_tests.test_http.HTTPSitemapTests.test_sitemap_not_callable",  # noqa
            "sitemaps_tests.test_http.HTTPSitemapTests.test_sitemap_without_entries",  # noqa
            "sitemaps_tests.test_http.HTTPSitemapTests.test_sitemaps_lastmod_ascending",  # noqa
            "sitemaps_tests.test_http.HTTPSitemapTests.test_sitemaps_lastmod_descending",  # noqa
            "sitemaps_tests.test_http.HTTPSitemapTests.test_sitemaps_lastmod_mixed_ascending_last_modified_missing",  # noqa
            "sitemaps_tests.test_http.HTTPSitemapTests.test_sitemaps_lastmod_mixed_descending_last_modified_missing",  # noqa
            "sitemaps_tests.test_http.HTTPSitemapTests.test_x_robots_sitemap",  # noqa
            "sitemaps_tests.test_https.HTTPSDetectionSitemapTests.test_sitemap_index_with_https_request",  # noqa
            "sitemaps_tests.test_https.HTTPSDetectionSitemapTests.test_sitemap_section_with_https_request",  # noqa
            "sitemaps_tests.test_https.HTTPSSitemapTests.test_secure_sitemap_index",  # noqa
            "sitemaps_tests.test_https.HTTPSSitemapTests.test_secure_sitemap_section",  # noqa
            "sitemaps_tests.test_management.PingGoogleTests.test_args",  # noqa
            "sitemaps_tests.test_management.PingGoogleTests.test_default",  # noqa
            "sitemaps_tests.test_utils.PingGoogleTests.test_get_sitemap_full_url_exact_url",  # noqa
            "sitemaps_tests.test_utils.PingGoogleTests.test_get_sitemap_full_url_global",  # noqa
            "sitemaps_tests.test_utils.PingGoogleTests.test_get_sitemap_full_url_index",  # noqa
            "sitemaps_tests.test_utils.PingGoogleTests.test_get_sitemap_full_url_insecure",  # noqa
            "sitemaps_tests.test_utils.PingGoogleTests.test_get_sitemap_full_url_no_sites",  # noqa
            "sitemaps_tests.test_utils.PingGoogleTests.test_get_sitemap_full_url_not_detected",  # noqa
            "sitemaps_tests.test_utils.PingGoogleTests.test_something",  # noqa
            "string_lookup.tests.StringLookupTests.test_queries_on_textfields",  # noqa
            "force_insert_update.tests.InheritanceTests.test_force_update_on_inherited_model_without_fields",  # noqa
            "force_insert_update.tests.InheritanceTests.test_force_update_on_inherited_model",  # noqa
            "admin_filters.tests.ListFiltersTests.test_relatedonlyfieldlistfilter_manytomany",  # noqa
            "admin_filters.tests.ListFiltersTests.test_relatedonlyfieldlistfilter_underscorelookup_foreignkey",  # noqa
            "admin_filters.tests.ListFiltersTests.test_simplelistfilter_with_none_returning_lookups",  # noqa
            "admin_filters.tests.ListFiltersTests.test_simplelistfilter_with_queryset_based_lookups",  # noqa
            "admin_filters.tests.ListFiltersTests.test_simplelistfilter_without_parameter",  # noqa
            "admin_filters.tests.ListFiltersTests.test_two_characters_long_field",  # noqa
            "fixtures.tests.FixtureLoadingTests.test_dumpdata_progressbar",  # noqa
            "fixtures.tests.FixtureLoadingTests.test_dumpdata_with_file_output",  # noqa
            "fixtures.tests.FixtureLoadingTests.test_dumpdata_with_pks",  # noqa
            "fixtures.tests.FixtureLoadingTests.test_loaddata_verbosity_three",  # noqa
            "fixtures.tests.FixtureLoadingTests.test_loading_and_dumping",  # noqa
            "fixtures.tests.FixtureLoadingTests.test_loading_stdin",  # noqa
            "fixtures.tests.FixtureLoadingTests.test_output_formats",  # noqa
            "fixtures_model_package.tests.FixtureTestCase.test_loaddata",  # noqa
            "get_or_create.tests.UpdateOrCreateTests.test_create_twice",  # noqa
            "get_or_create.tests.UpdateOrCreateTests.test_defaults_exact",  # noqa
            "get_or_create.tests.UpdateOrCreateTests.test_update",  # noqa
            "get_or_create.tests.UpdateOrCreateTests.test_update_callable_default",  # noqa
            "get_or_create.tests.UpdateOrCreateTests.test_update_with_many",  # noqa
            "get_or_create.tests.UpdateOrCreateTests.test_update_with_related_manager",  # noqa
            "model_inheritance_regress.tests.ModelInheritanceTest.test_model_inheritance",  # noqa
            "model_inheritance_regress.tests.ModelInheritanceTest.test_id_field_update_on_ancestor_change",  # noqa
            "model_inheritance.tests.ModelInheritanceTests.test_update_parent_filtering",  # noqa
            "model_inheritance.tests.ModelInheritanceDataTests.test_update_query_counts",  # noqa
            "model_inheritance.tests.ModelInheritanceDataTests.test_update_inherited_model",  # noqa
            "test_client.tests.ClientTest.test_empty_post",  # noqa
            "test_client.tests.ClientTest.test_exception_following_nested_client_request",  # noqa
            "test_client.tests.ClientTest.test_external_redirect",  # noqa
            "test_client.tests.ClientTest.test_external_redirect_with_fetch_error_msg",  # noqa
            "test_client.tests.ClientTest.test_follow_307_and_308_preserves_get_params",  # noqa
            "test_client.tests.ClientTest.test_follow_307_and_308_preserves_post_data",  # noqa
            "test_client.tests.ClientTest.test_follow_307_and_308_preserves_put_body",  # noqa
            "test_client.tests.ClientTest.test_follow_307_and_308_redirect",  # noqa
            "test_client.tests.ClientTest.test_follow_redirect",  # noqa
            "test_client.tests.ClientTest.test_follow_relative_redirect",  # noqa
            "test_client.tests.ClientTest.test_follow_relative_redirect_no_trailing_slash",  # noqa
            "test_client.tests.ClientTest.test_force_login_with_backend",  # noqa
            "test_client.tests.ClientTest.test_force_login_with_backend_missing_get_user",  # noqa
            "test_client.tests.ClientTest.test_force_login_without_backend",  # noqa
            "test_client.tests.ClientTest.test_form_error",  # noqa
            "test_client.tests.ClientTest.test_form_error_with_template",  # noqa
            "test_client.tests.ClientTest.test_get_data_none",  # noqa
            "test_client.tests.ClientTest.test_get_post_view",  # noqa
            "test_client.tests.ClientTest.test_get_view",  # noqa
            "test_client.tests.ClientTest.test_incomplete_data_form",  # noqa
            "test_client.tests.ClientTest.test_incomplete_data_form_with_template",  # noqa
            "test_client.tests.ClientTest.test_insecure",  # noqa
            "test_client.tests.ClientTest.test_json_encoder_argument",  # noqa
            "test_client.tests.ClientTest.test_json_serialization",  # noqa
            "test_client.tests.ClientTest.test_logout",  # noqa
            "test_client.tests.ClientTest.test_logout_cookie_sessions",  # noqa
            "test_client.tests.ClientTest.test_logout_with_force_login",  # noqa
            "test_client.tests.ClientTest.test_mail_sending",  # noqa
            "test_client.tests.ClientTest.test_mass_mail_sending",  # noqa
            "test_client.tests.ClientTest.test_notfound_response",  # noqa
            "test_client.tests.ClientTest.test_permanent_redirect",  # noqa
            "test_client.tests.ClientTest.test_post",  # noqa
            "test_client.tests.ClientTest.test_post_data_none",  # noqa
            "test_client.tests.ClientTest.test_put",  # noqa
            "test_client.tests.ClientTest.test_query_string_encoding",  # noqa
            "test_client.tests.ClientTest.test_raw_post",  # noqa
            "test_client.tests.ClientTest.test_redirect",  # noqa
            "test_client.tests.ClientTest.test_redirect_http",  # noqa
            "test_client.tests.ClientTest.test_redirect_https",  # noqa
            "test_client.tests.ClientTest.test_redirect_to_strange_location",  # noqa
            "test_client.tests.ClientTest.test_redirect_with_query",  # noqa
            "test_client.tests.ClientTest.test_redirect_with_query_ordering",  # noqa
            "test_client.tests.ClientTest.test_relative_redirect",  # noqa
            "test_client.tests.ClientTest.test_relative_redirect_no_trailing_slash",  # noqa
            "test_client.tests.ClientTest.test_response_attached_request",  # noqa
            "test_client.tests.ClientTest.test_response_headers",  # noqa
            "test_client.tests.ClientTest.test_response_raises_multi_arg_exception",  # noqa
            "test_client.tests.ClientTest.test_response_resolver_match",  # noqa
            "test_client.tests.ClientTest.test_response_resolver_match_redirect_follow",  # noqa
            "test_client.tests.ClientTest.test_response_resolver_match_regular_view",  # noqa
            "test_client.tests.ClientTest.test_reverse_lazy_decodes",  # noqa
            "test_client.tests.ClientTest.test_secure",  # noqa
            "test_client.tests.ClientTest.test_session_engine_is_invalid",  # noqa
            "test_client.tests.ClientTest.test_session_modifying_view",  # noqa
            "test_client.tests.ClientTest.test_sessions_app_is_not_installed",  # noqa
            "test_client.tests.ClientTest.test_temporary_redirect",  # noqa
            "test_client.tests.ClientTest.test_trace",  # noqa
            "test_client.tests.ClientTest.test_unknown_page",  # noqa
            "test_client.tests.ClientTest.test_uploading_named_temp_file",  # noqa
            "test_client.tests.ClientTest.test_uploading_temp_file",  # noqa
            "test_client.tests.ClientTest.test_url_parameters",  # noqa
            "test_client.tests.ClientTest.test_valid_form",  # noqa
            "test_client.tests.ClientTest.test_valid_form_with_hints",  # noqa
            "test_client.tests.ClientTest.test_valid_form_with_template",  # noqa
            "test_client.tests.ClientTest.test_view_with_bad_login",  # noqa
            "test_client.tests.ClientTest.test_view_with_exception",  # noqa
            "test_client.tests.ClientTest.test_view_with_force_login",  # noqa
            "test_client.tests.ClientTest.test_view_with_force_login_and_custom_redirect",  # noqa
            "test_client.tests.ClientTest.test_view_with_inactive_force_login",  # noqa
            "test_client.tests.ClientTest.test_view_with_inactive_login",  # noqa
            "test_client.tests.ClientTest.test_view_with_login",  # noqa
            "test_client.tests.ClientTest.test_view_with_login_and_custom_redirect",  # noqa
            "test_client.tests.ClientTest.test_view_with_login_when_sessions_app_is_not_installed",  # noqa
            "test_client.tests.ClientTest.test_view_with_method_force_login",  # noqa
            "test_client.tests.ClientTest.test_view_with_method_login",  # noqa
            "test_client.tests.ClientTest.test_view_with_method_permissions",  # noqa
            "test_client.tests.ClientTest.test_view_with_permissions",  # noqa
            "test_client.tests.ClientTest.test_view_with_permissions_exception",  # noqa
            "test_client_regress.tests.AssertTemplateUsedTests.test_multiple_context",  # noqa
            "test_client_regress.tests.AssertTemplateUsedTests.test_no_context",  # noqa
            "test_client_regress.tests.AssertTemplateUsedTests.test_single_context",  # noqa
            "test_client_regress.tests.AssertTemplateUsedTests.test_template_rendered_multiple_times",  # noqa
            "test_client_regress.tests.ContextTests.test_15368",  # noqa
            "test_client_regress.tests.ContextTests.test_contextlist_get",  # noqa
            "test_client_regress.tests.ContextTests.test_contextlist_keys",  # noqa
            "test_client_regress.tests.ContextTests.test_inherited_context",  # noqa
            "test_client_regress.tests.ContextTests.test_nested_requests",  # noqa
            "test_client_regress.tests.ContextTests.test_single_context",  # noqa
            "test_client_regress.tests.ExceptionTests.test_exception_cleared",  # noqa
            "test_client_regress.tests.LoginTests.test_login_different_client",  # noqa
            "test_client_regress.tests.SessionEngineTests.test_login",  # noqa
            "test_client_regress.tests.SessionTests.test_login_with_user",  # noqa
            "test_client_regress.tests.SessionTests.test_login_without_signal",  # noqa
            "test_client_regress.tests.SessionTests.test_logout",  # noqa
            "test_client_regress.tests.SessionTests.test_logout_with_custom_auth_backend",  # noqa
            "test_client_regress.tests.SessionTests.test_logout_with_custom_user",  # noqa
            "test_client_regress.tests.SessionTests.test_logout_with_user",  # noqa
            "test_client_regress.tests.SessionTests.test_logout_without_user",  # noqa
            "test_client_regress.tests.SessionTests.test_session",  # noqa
            "test_client_regress.tests.SessionTests.test_session_initiated",  # noqa
            "timezones.tests.NewDatabaseTests.test_null_datetime",
            "transactions.tests.NonAutocommitTests.test_orm_query_after_error_and_rollback",  # noqa
            "update_only_fields.tests.UpdateOnlyFieldsTests.test_empty_update_fields",  # noqa
            "update_only_fields.tests.UpdateOnlyFieldsTests.test_num_queries_inheritance",  # noqa
            "update_only_fields.tests.UpdateOnlyFieldsTests.test_select_related_only_interaction",  # noqa
            "update_only_fields.tests.UpdateOnlyFieldsTests.test_update_fields_basic",  # noqa
            "update_only_fields.tests.UpdateOnlyFieldsTests.test_update_fields_fk_defer",  # noqa
            "update_only_fields.tests.UpdateOnlyFieldsTests.test_update_fields_incorrect_params",  # noqa
            "update_only_fields.tests.UpdateOnlyFieldsTests.test_update_fields_inheritance",  # noqa
            "update_only_fields.tests.UpdateOnlyFieldsTests.test_update_fields_inheritance_defer",  # noqa
            "update_only_fields.tests.UpdateOnlyFieldsTests.test_update_fields_inheritance_with_proxy_model",  # noqa
            "update_only_fields.tests.UpdateOnlyFieldsTests.test_update_fields_m2m",  # noqa
            "update_only_fields.tests.UpdateOnlyFieldsTests.test_update_fields_only_1",  # noqa
            "update_only_fields.tests.UpdateOnlyFieldsTests.test_update_fields_only_repeated",  # noqa
            "update_only_fields.tests.UpdateOnlyFieldsTests.test_update_fields_signals",  # noqa
            "validation.tests.BaseModelValidationTests.test_correct_FK_value_validates",  # noqa
            "validation.tests.BaseModelValidationTests.test_limited_FK_raises_error",  # noqa
            "validation.tests.GenericIPAddressFieldTests.test_empty_generic_ip_passes",  # noqa
            "validation.tests.GenericIPAddressFieldTests.test_v4_unpack_uniqueness_detection",  # noqa
            "validation.tests.GenericIPAddressFieldTests.test_v6_uniqueness_detection",  # noqa
        )

        if USING_DJANGO_3:
            # Some tests are different between django 3.2 and 2.2.
            skip_tests += (
                # Check constraints are not supported by Spanner emulator.
                "constraints.tests.CheckConstraintTests.test_abstract_name",  # noqa
                "constraints.tests.CheckConstraintTests.test_database_constraint_expression",  # noqa
                "constraints.tests.CheckConstraintTests.test_database_constraint_expressionwrapper",  # noqa
                "constraints.tests.CheckConstraintTests.test_database_constraint_unicode",  # noqa
                # Untyped parameters are not supported:
                # https://github.com/GoogleCloudPlatform/cloud-spanner-emulator#features-and-limitations
                "admin_changelist.test_date_hierarchy.DateHierarchyTests.test_bounded_params_with_dst_time_zone",  # noqa
                "admin_changelist.tests.ChangeListTests.test_changelist_search_form_validation",  # noqa
                "admin_changelist.tests.ChangeListTests.test_clear_all_filters_link",  # noqa
                "admin_changelist.tests.ChangeListTests.test_clear_all_filters_link_callable_filter",  # noqa
                "admin_changelist.tests.ChangeListTests.test_no_clear_all_filters_link",  # noqa
                "admin_changelist.tests.ChangeListTests.test_no_duplicates_for_inherited_m2m_in_list_filter",  # noqa
                "admin_changelist.tests.ChangeListTests.test_no_duplicates_for_m2m_in_list_filter",  # noqa
                "admin_changelist.tests.ChangeListTests.test_no_duplicates_for_m2m_to_inherited_in_list_filter",  # noqa
                "admin_changelist.tests.ChangeListTests.test_no_duplicates_for_many_to_many_at_second_level_in_search_fields",  # noqa
                "admin_changelist.tests.ChangeListTests.test_no_duplicates_for_non_unique_related_object_in_list_filter",  # noqa
                "admin_changelist.tests.ChangeListTests.test_no_duplicates_for_non_unique_related_object_in_search_fields",  # noqa
                "admin_changelist.tests.ChangeListTests.test_no_duplicates_for_through_m2m_at_second_level_in_list_filter",  # noqa
                "admin_changelist.tests.ChangeListTests.test_no_duplicates_for_through_m2m_in_list_filter",  # noqa
                "admin_changelist.tests.ChangeListTests.test_no_exists_for_m2m_in_list_filter_without_params",  # noqa
                "admin_changelist.tests.ChangeListTests.test_total_ordering_optimization_meta_constraints",  # noqa
                "admin_docs.test_middleware.XViewMiddlewareTest.test_no_auth_middleware",  # noqa
                "admin_docs.test_views.AdminDocViewDefaultEngineOnly.test_template_detail_path_traversal",  # noqa
                "admin_inlines.tests.TestInline.test_custom_form_tabular_inline_extra_field_label",  # noqa
                "admin_inlines.tests.TestInline.test_inlines_singular_heading_one_to_one",  # noqa
                "admin_inlines.tests.TestInline.test_non_editable_custom_form_tabular_inline_extra_field_label",  # noqa
                "admin_views.test_multidb.MultiDatabaseTests.test_delete_view",  # noqa
                "auth_tests.test_auth_backends.AuthenticateTests.test_authenticate_sensitive_variables",  # noqa
                "auth_tests.test_auth_backends.AuthenticateTests.test_clean_credentials_sensitive_variables",  # noqa
                "auth_tests.test_auth_backends.AuthenticateTests.test_skips_backends_with_decorated_method",  # noqa
                "auth_tests.test_auth_backends.BaseBackendTest.test_get_all_permissions",  # noqa
                "auth_tests.test_auth_backends.BaseBackendTest.test_get_group_permissions",  # noqa
                "auth_tests.test_auth_backends.BaseBackendTest.test_get_user_permissions",  # noqa
                "auth_tests.test_auth_backends.BaseBackendTest.test_has_perm",  # noqa
                "auth_tests.test_auth_backends.CustomPermissionsUserModelBackendTest.test_authentication_without_credentials",  # noqa
                "auth_tests.test_auth_backends.ExtensionUserModelBackendTest.test_authentication_without_credentials",  # noqa
                "auth_tests.test_auth_backends.ModelBackendTest.test_authentication_without_credentials",  # noqa
                "auth_tests.test_basic.BasicTestCase.test_superuser_no_email_or_password",  # noqa
                "auth_tests.test_basic.BasicTestCase.test_superuser_no_email_or_password",  # noqa
                "auth_tests.test_basic.BasicTestCase.test_superuser_no_email_or_password",  # noqa
                "auth_tests.test_basic.BasicTestCase.test_superuser_no_email_or_password",  # noqa
                "auth_tests.test_decorators.LoginRequiredTestCase.test_callable",  # noqa
                "auth_tests.test_decorators.LoginRequiredTestCase.test_login_required",  # noqa
                "auth_tests.test_decorators.LoginRequiredTestCase.test_login_required_next_url",  # noqa
                "auth_tests.test_decorators.LoginRequiredTestCase.test_view",  # noqa
                "auth_tests.test_forms.AdminPasswordChangeFormTest.test_html_autocomplete_attributes",  # noqa
                "auth_tests.test_forms.AuthenticationFormTest.test_html_autocomplete_attributes",  # noqa
                "auth_tests.test_forms.AuthenticationFormTest.test_username_field_autocapitalize_none",  # noqa
                "auth_tests.test_forms.PasswordChangeFormTest.test_html_autocomplete_attributes",  # noqa
                "auth_tests.test_forms.PasswordResetFormTest.test_html_autocomplete_attributes",  # noqa
                "auth_tests.test_forms.SetPasswordFormTest.test_html_autocomplete_attributes",  # noqa
                "auth_tests.test_forms.UserChangeFormTest.test_username_field_autocapitalize_none",  # noqa
                "auth_tests.test_forms.UserCreationFormTest.test_html_autocomplete_attributes",  # noqa
                "auth_tests.test_forms.UserCreationFormTest.test_username_field_autocapitalize_none",  # noqa
                "auth_tests.test_management.CreatesuperuserManagementCommandTestCase.test_environment_variable_non_interactive",  # noqa
                "auth_tests.test_management.CreatesuperuserManagementCommandTestCase.test_fields_with_m2m",  # noqa
                "auth_tests.test_management.CreatesuperuserManagementCommandTestCase.test_fields_with_m2m_interactive",  # noqa
                "auth_tests.test_management.CreatesuperuserManagementCommandTestCase.test_fields_with_m2m_interactive_blank",  # noqa
                "auth_tests.test_management.CreatesuperuserManagementCommandTestCase.test_ignore_environment_variable_interactive",  # noqa
                "auth_tests.test_management.CreatesuperuserManagementCommandTestCase.test_ignore_environment_variable_non_interactive",  # noqa
                "auth_tests.test_management.GetDefaultUsernameTestCase.test_with_database",  # noqa
                "auth_tests.test_management.MultiDBCreatesuperuserTestCase.test_createsuperuser_command_suggested_username_with_database_option",  # noqa
                "auth_tests.test_middleware.TestAuthenticationMiddleware.test_no_password_change_does_not_invalidate_legacy_session",  # noqa
                "auth_tests.test_middleware.TestAuthenticationMiddleware.test_no_session",  # noqa
                "auth_tests.test_middleware.TestAuthenticationMiddleware.test_session_default_hashing_algorithm",  # noqa
                "auth_tests.test_models.UserManagerTestCase.test_runpython_manager_methods",  # noqa
                "auth_tests.test_models.UserWithPermTestCase.test_backend_without_with_perm",  # noqa
                "auth_tests.test_models.UserWithPermTestCase.test_basic",  # noqa
                "auth_tests.test_models.UserWithPermTestCase.test_custom_backend",  # noqa
                "auth_tests.test_models.UserWithPermTestCase.test_custom_backend_pass_obj",  # noqa
                "auth_tests.test_models.UserWithPermTestCase.test_invalid_backend_type",  # noqa
                "auth_tests.test_models.UserWithPermTestCase.test_invalid_permission_name",  # noqa
                "auth_tests.test_models.UserWithPermTestCase.test_invalid_permission_type",  # noqa
                "auth_tests.test_models.UserWithPermTestCase.test_multiple_backends",  # noqa
                "auth_tests.test_models.UserWithPermTestCase.test_nonexistent_backend",  # noqa
                "auth_tests.test_models.UserWithPermTestCase.test_nonexistent_permission",  # noqa
                "auth_tests.test_password_reset_timeout_days.DeprecationTests.test_timeout",  # noqa
                "auth_tests.test_remote_user.AllowAllUsersRemoteUserBackendTest.test_csrf_validation_passes_after_process_request_login",  # noqa
                "auth_tests.test_remote_user.CustomHeaderRemoteUserTest.test_csrf_validation_passes_after_process_request_login",  # noqa
                "auth_tests.test_remote_user.PersistentRemoteUserTest.test_csrf_validation_passes_after_process_request_login",  # noqa
                "auth_tests.test_remote_user.RemoteUserCustomTest.test_csrf_validation_passes_after_process_request_login",  # noqa
                "auth_tests.test_remote_user.RemoteUserTest.test_csrf_validation_passes_after_process_request_login",  # noqa
                "auth_tests.test_templates.AuthTemplateTests.test_password_change_done_view",  # noqa
                "auth_tests.test_templates.AuthTemplateTests.test_password_reset_change_view",  # noqa
                "auth_tests.test_templates.AuthTemplateTests.test_password_reset_complete_view",  # noqa
                "auth_tests.test_templates.AuthTemplateTests.test_password_reset_confirm_view_custom_username_hint",  # noqa
                "auth_tests.test_templates.AuthTemplateTests.test_password_reset_confirm_view_invalid_token",  # noqa
                "auth_tests.test_templates.AuthTemplateTests.test_password_reset_confirm_view_valid_token",  # noqa
                "auth_tests.test_templates.AuthTemplateTests.test_password_reset_done_view",  # noqa
                "auth_tests.test_templates.AuthTemplateTests.test_password_reset_view",  # noqa
                "auth_tests.test_tokens.TokenGeneratorTest.test_legacy_days_timeout",  # noqa
                "auth_tests.test_tokens.TokenGeneratorTest.test_legacy_token_validation",  # noqa
                "auth_tests.test_tokens.TokenGeneratorTest.test_token_default_hashing_algorithm",  # noqa
                "auth_tests.test_tokens.TokenGeneratorTest.test_token_with_different_email",  # noqa
                "auth_tests.test_tokens.TokenGeneratorTest.test_token_with_different_email",  # noqa
                "auth_tests.test_tokens.TokenGeneratorTest.test_token_with_different_email",  # noqa
                "auth_tests.test_views.LoginTest.test_legacy_session_key_flushed_on_login",  # noqa
                "auth_tests.test_views.PasswordResetTest.test_confirm_custom_reset_url_token",  # noqa
                "auth_tests.test_views.PasswordResetTest.test_confirm_custom_reset_url_token_link_redirects_to_set_password_page",  # noqa
                "datetimes.tests.DateTimesTests.test_datetimes_ambiguous_and_invalid_times",  # noqa
                "db_functions.comparison.test_cast.CastTests.test_cast_to_duration",  # noqa
                "fixtures.tests.TestCaseFixtureLoadingTests.test_class_fixtures",  # noqa
                "generic_inline_admin.tests.GenericInlineAdminParametersTest.test_max_num_param",  # noqa
                "queries.tests.Queries1Tests.test_excluded_intermediary_m2m_table_joined",  # noqa
                "queries.tests.Queries1Tests.test_field_with_filterable",  # noqa
                "queries.tests.Queries1Tests.test_negate_field",  # noqa
                "queries.tests.Queries1Tests.test_order_by_raw_column_alias_warning",  # noqa
                "queries.tests.Queries1Tests.test_order_by_rawsql",  # noqa
                "queries.tests.Queries4Tests.test_combine_or_filter_reuse",  # noqa
                "queries.tests.Queries4Tests.test_filter_reverse_non_integer_pk",  # noqa
                "schema.tests.SchemaTests.test_alter_field_default_doesnt_perform_queries",  # noqa
                "sitemaps_tests.test_http.HTTPSitemapTests.test_alternate_i18n_sitemap_index",  # noqa
                "sitemaps_tests.test_http.HTTPSitemapTests.test_alternate_i18n_sitemap_limited",  # noqa
                "sitemaps_tests.test_http.HTTPSitemapTests.test_alternate_i18n_sitemap_xdefault",  # noqa
                "sitemaps_tests.test_http.HTTPSitemapTests.test_simple_i18n_sitemap_index",  # noqa
                "test_client.tests.ClientTest.test_exc_info",  # noqa
                "test_client.tests.ClientTest.test_exc_info_none",  # noqa
                "test_client.tests.ClientTest.test_follow_307_and_308_get_head_query_string",  # noqa
                "test_client.tests.ClientTest.test_follow_307_and_308_preserves_query_string",  # noqa
            )
        else:
            skip_tests += (
                # Untyped parameters are not supported:
                # https://github.com/GoogleCloudPlatform/cloud-spanner-emulator#features-and-limitations
                "queries.tests.Queries1Tests.test_ticket9411",  # noqa
                "admin_changelist.tests.ChangeListTests.test_distinct_for_inherited_m2m_in_list_filter",  # noqa
                "admin_changelist.tests.ChangeListTests.test_distinct_for_m2m_in_list_filter",  # noqa
                "admin_changelist.tests.ChangeListTests.test_distinct_for_m2m_to_inherited_in_list_filter",  # noqa
                "admin_changelist.tests.ChangeListTests.test_distinct_for_many_to_many_at_second_level_in_search_fields",  # noqa
                "admin_changelist.tests.ChangeListTests.test_distinct_for_non_unique_related_object_in_list_filter",  # noqa
                "admin_changelist.tests.ChangeListTests.test_distinct_for_non_unique_related_object_in_search_fields",  # noqa
                "admin_changelist.tests.ChangeListTests.test_distinct_for_through_m2m_at_second_level_in_list_filter",  # noqa
                "admin_changelist.tests.ChangeListTests.test_distinct_for_through_m2m_in_list_filter",  # noqa
                "admin_changelist.tests.ChangeListTests.test_no_distinct_for_m2m_in_list_filter_without_params",  # noqa
                "aggregation.tests.AggregateTestCase.test_missing_output_field_raises_error",  # noqa
                "auth_tests.test_decorators.LoginRequiredTestCase.testCallable",  # noqa
                "auth_tests.test_decorators.LoginRequiredTestCase.testLoginRequired",  # noqa
                "auth_tests.test_decorators.LoginRequiredTestCase.testLoginRequiredNextUrl",  # noqa
                "auth_tests.test_decorators.LoginRequiredTestCase.testView",  # noqa
                "auth_tests.test_remote_user_deprecation.RemoteUserCustomTest.test_configure_user_deprecation_warning",  # noqa
                "auth_tests.test_templates.AuthTemplateTests.test_PasswordChangeDoneView",  # noqa
                "auth_tests.test_templates.AuthTemplateTests.test_PasswordResetChangeView",  # noqa
                "auth_tests.test_templates.AuthTemplateTests.test_PasswordResetCompleteView",  # noqa
                "auth_tests.test_templates.AuthTemplateTests.test_PasswordResetConfirmView_invalid_token",  # noqa
                "auth_tests.test_templates.AuthTemplateTests.test_PasswordResetConfirmView_valid_token",  # noqa
                "auth_tests.test_templates.AuthTemplateTests.test_PasswordResetDoneView",  # noqa
                "auth_tests.test_templates.AuthTemplateTests.test_PasswordResetView",  # noqa
                "fixtures.tests.TestCaseFixtureLoadingTests.testClassFixtures",  # noqa
                "fixtures_model_package.tests.SampleTestCase.testClassFixtures",  # noqa
                "generic_inline_admin.tests.GenericInlineAdminParametersTest.testMaxNumParam",  # noqa
                "migrations.test_operations.OperationTests.test_autofield_foreignfield_growth",  # noqa
                "ordering.tests.OrderingTests.test_deprecated_values_annotate",  # noqa
                "queries.tests.Queries1Tests.test_ticket2902",  # noqa
                "schema.tests.SchemaTests.test_alter_field_default_doesnt_perfom_queries",  # noqa
                "sitemaps_tests.test_http.HTTPSitemapTests.test_simple_i18nsitemap_index",  # noqa
            )<|MERGE_RESOLUTION|>--- conflicted
+++ resolved
@@ -23,16 +23,8 @@
     has_case_insensitive_like = False
     # https://cloud.google.com/spanner/quotas#query_limits
     max_query_params = 900
-<<<<<<< Updated upstream
     supports_foreign_keys = False
-<<<<<<< HEAD
-=======
-    supports_foreign_keys = True
     can_create_inline_fk = False
->>>>>>> Stashed changes
-=======
-    can_create_inline_fk = False
->>>>>>> bfb2e20e
     supports_ignore_conflicts = False
     supports_partial_indexes = False
     supports_regex_backreferencing = False
@@ -456,11 +448,8 @@
             # Spanner does not support SELECTing an arbitrary expression that also
             # appears in the GROUP BY clause.
             "annotations.tests.NonAggregateAnnotationTestCase.test_grouping_by_q_expression_annotation",
-<<<<<<< HEAD
-=======
             # No foreign key constraints in Spanner.
             "backends.tests.FkConstraintsTests.test_check_constraints_sql_keywords",
->>>>>>> bfb2e20e
             # No Django transaction management in Spanner.
             "transactions.tests.DisableDurabiltityCheckTests.test_nested_both_durable",
             "transactions.tests.DisableDurabiltityCheckTests.test_nested_inner_durable",
