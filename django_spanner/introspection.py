--- conflicted
+++ resolved
@@ -40,12 +40,8 @@
         interface.
         """
         cursor.execute(
-<<<<<<< HEAD
-            "SELECT * FROM %s LIMIT 1" % self.connection.ops.quote_name(table_name)
-=======
             "SELECT * FROM %s LIMIT 1"
             % self.connection.ops.quote_name(table_name)
->>>>>>> 144bdc2d
         )
         column_details = cursor.get_table_column_schema(table_name)
         descriptions = []
@@ -99,11 +95,7 @@
                 rc.UNIQUE_CONSTRAINT_NAME = ccu.CONSTRAINT_NAME
             WHERE
                 tc.TABLE_NAME="%s"'''
-<<<<<<< HEAD
             % self.connection.ops.quote_name(table_name)
-=======
-            % self.connection.ops.quote_name(table_name),
->>>>>>> 144bdc2d
         )
         return {
             column: (referred_column, referred_table)
@@ -124,11 +116,7 @@
             WHERE
                 tc.TABLE_NAME="%s" AND tc.CONSTRAINT_TYPE='PRIMARY KEY' AND tc.TABLE_SCHEMA=''
             """
-<<<<<<< HEAD
             % self.connection.ops.quote_name(table_name)
-=======
-            % self.connection.ops.quote_name(table_name),
->>>>>>> 144bdc2d
         )
         return results[0][0] if results else None
 
@@ -145,11 +133,7 @@
                 INFORMATION_SCHEMA.CONSTRAINT_COLUMN_USAGE
                WHERE TABLE_NAME="{table}"'''.format(
                 table=quoted_table_name
-<<<<<<< HEAD
-            )
-=======
-            ),
->>>>>>> 144bdc2d
+            )
         )
         for constraint, column_name in constraint_columns:
             if constraint not in constraints:
@@ -176,11 +160,7 @@
             WHERE
                 TABLE_NAME="{table}"'''.format(
                 table=quoted_table_name
-<<<<<<< HEAD
-            )
-=======
-            ),
->>>>>>> 144bdc2d
+            )
         )
         for constraint, constraint_type in constraint_types:
             already_added = constraint in constraints
@@ -228,11 +208,7 @@
                 idx_col.ORDINAL_POSITION
             """.format(
                 table=quoted_table_name
-<<<<<<< HEAD
-            )
-=======
-            ),
->>>>>>> 144bdc2d
+            )
         )
         for (
             index_name,
