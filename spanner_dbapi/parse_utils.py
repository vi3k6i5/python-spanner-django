# Copyright 2020 Google LLC
#
# Use of this source code is governed by a BSD-style
# license that can be found in the LICENSE file or at
# https://developers.google.com/open-source/licenses/bsd

import datetime
import decimal
import re
from functools import reduce

import sqlparse
from google.cloud import spanner_v1 as spanner

from .exceptions import Error, ProgrammingError
from .parser import parse_values
from .types import DateStr, TimestampStr
from .utils import sanitize_literals_for_upload

STMT_DDL = "DDL"
STMT_NON_UPDATING = "NON_UPDATING"
STMT_UPDATING = "UPDATING"
STMT_INSERT = "INSERT"

# Heuristic for identifying statements that don't need to be run as updates.
re_NON_UPDATE = re.compile(r"^\s*(SELECT)", re.IGNORECASE)

re_WITH = re.compile(r"^\s*(WITH)", re.IGNORECASE)

<<<<<<< HEAD
# DDL statements follow https://cloud.google.com/spanner/docs/data-definition-language
=======
# DDL statements follow
# https://cloud.google.com/spanner/docs/data-definition-language
>>>>>>> 144bdc2d
re_DDL = re.compile(r"^\s*(CREATE|ALTER|DROP)", re.IGNORECASE | re.DOTALL)

re_IS_INSERT = re.compile(r"^\s*(INSERT)", re.IGNORECASE | re.DOTALL)


def classify_stmt(sql):
    if re_DDL.match(sql):
        return STMT_DDL
    elif re_IS_INSERT.match(sql):
        return STMT_INSERT
    elif re_NON_UPDATE.match(sql):
        return STMT_NON_UPDATING
    elif re_WITH.match(sql):
        # As of Fri-13th-March-2020, Cloud Spanner only supports WITH for DQL
        # statements and doesn't yet support WITH for DML statements.
        # When WITH for DML is added, we'll need to update this classifier
        # accordingly.
        return STMT_NON_UPDATING
    else:
        return STMT_UPDATING


re_INSERT = re.compile(
    # Only match the `INSERT INTO <table_name> (columns...)
    # otherwise the rest of the statement could be a complex
    # operation.
    r"^\s*INSERT INTO (?P<table_name>[^\s\(\)]+)\s*\((?P<columns>[^\(\)]+)\)",
    re.IGNORECASE | re.DOTALL,
)

re_VALUES_TILL_END = re.compile(r"VALUES\s*\(.+$", re.IGNORECASE | re.DOTALL)

re_VALUES_PYFORMAT = re.compile(
    # To match: (%s, %s,....%s)
    r"(\(\s*%s[^\(\)]+\))",
    re.DOTALL,
)


def strip_backticks(name):
    """
    Strip backticks off of quoted names For example, '`no`' (a Spanner reserved
    word) becomes 'no'.
    """
    has_quotes = name.startswith("`") and name.endswith("`")
    return name[1:-1] if has_quotes else name


def parse_insert(insert_sql, params):
    """
    Parse an INSERT statement an generate a list of tuples of the form:
        [
            (SQL, params_per_row1),
            (SQL, params_per_row2),
            (SQL, params_per_row3),
            ...
        ]

    There are 4 variants of an INSERT statement:
    a) INSERT INTO <table> (columns...) VALUES (<inlined values>): no params
    b) INSERT INTO <table> (columns...) SELECT_STMT:               no params
    c) INSERT INTO <table> (columns...) VALUES (%s,...):           with params
    d) INSERT INTO <table> (columns...) VALUES (%s,..<EXPR>...)    with params and expressions

    Thus given each of the forms, it will produce a dictionary describing
    how to upload the contents to Cloud Spanner:
    Case a)
            SQL: INSERT INTO T (f1, f2) VALUES (1, 2)
        it produces:
            {
                'sql_params_list': [
                    ('INSERT INTO T (f1, f2) VALUES (1, 2)', None),
                ],
            }

    Case b)
            SQL: 'INSERT INTO T (s, c) SELECT st, zc FROM cus ORDER BY fn, ln',
        it produces:
            {
                'sql_params_list': [
                    ('INSERT INTO T (s, c) SELECT st, zc FROM cus ORDER BY fn, ln', None),
                ]
            }

    Case c)
            SQL: INSERT INTO T (f1, f2) VALUES (%s, %s), (%s, %s)
            Params: ['a', 'b', 'c', 'd']
        it produces:
            {
                'homogenous': True,
                'table': 'T',
                'columns': ['f1', 'f2'],
                'values': [('a', 'b',), ('c', 'd',)],
            }

    Case d)
            SQL: INSERT INTO T (f1, f2) VALUES (%s, LOWER(%s)), (UPPER(%s), %s)
            Params: ['a', 'b', 'c', 'd']
        it produces:
            {
                'sql_params_list': [
                    ('INSERT INTO T (f1, f2) VALUES (%s, LOWER(%s))', ('a', 'b',))
                    ('INSERT INTO T (f1, f2) VALUES (UPPER(%s), %s)', ('c', 'd',))
                ],
            }
    """  # noqa
    match = re_INSERT.search(insert_sql)

    if not match:
        raise ProgrammingError(
            "Could not parse an INSERT statement from %s" % insert_sql
        )

    after_values_sql = re_VALUES_TILL_END.findall(insert_sql)
    if not after_values_sql:
        # Case b)
        insert_sql = sanitize_literals_for_upload(insert_sql)
        return {"sql_params_list": [(insert_sql, None)]}

    if not params:
        # Case a) perhaps?
        # Check if any %s exists.
        pyformat_str_count = after_values_sql.count("%s")
        if pyformat_str_count > 0:
            raise ProgrammingError(
                'no params yet there are %d "%s" tokens' % pyformat_str_count
            )

        insert_sql = sanitize_literals_for_upload(insert_sql)
        # Confirmed case of:
        # SQL: INSERT INTO T (a1, a2) VALUES (1, 2)
        # Params: None
        return {"sql_params_list": [(insert_sql, None)]}

    values_str = after_values_sql[0]
    _, values = parse_values(values_str)

    if values.homogenous():
        # Case c)

        columns = [
<<<<<<< HEAD
            strip_backticks(mi.strip()) for mi in match.group("columns").split(",")
=======
            strip_backticks(mi.strip())
            for mi in match.group("columns").split(",")
>>>>>>> 144bdc2d
        ]
        sql_params_list = []
        insert_sql_preamble = "INSERT INTO %s (%s) VALUES %s" % (
            match.group("table_name"),
            match.group("columns"),
            values.argv[0],
        )
        values_pyformat = [str(arg) for arg in values.argv]
        rows_list = rows_for_insert_or_update(columns, params, values_pyformat)
        insert_sql_preamble = sanitize_literals_for_upload(insert_sql_preamble)
        for row in rows_list:
            sql_params_list.append((insert_sql_preamble, row))

        return {"sql_params_list": sql_params_list}

    # Case d)
    # insert_sql is of the form:
    #   INSERT INTO T(c1, c2) VALUES (%s, %s), (%s, LOWER(%s))

    # Sanity check:
    #  length(all_args) == len(params)
    args_len = reduce(lambda a, b: a + b, [len(arg) for arg in values.argv])
    if args_len != len(params):
        raise ProgrammingError(
            "Invalid length: VALUES(...) len: %d != len(params): %d"
            % (args_len, len(params))
        )

    trim_index = insert_sql.find(values_str)
    before_values_sql = insert_sql[:trim_index]

    sql_param_tuples = []
    for token_arg in values.argv:
        row_sql = before_values_sql + " VALUES%s" % token_arg
        row_sql = sanitize_literals_for_upload(row_sql)
<<<<<<< HEAD
        row_params, params = tuple(params[0 : len(token_arg)]), params[len(token_arg) :]
=======
        row_params, params = (
            tuple(params[0 : len(token_arg)]),
            params[len(token_arg) :],
        )
>>>>>>> 144bdc2d
        sql_param_tuples.append((row_sql, row_params))

    return {"sql_params_list": sql_param_tuples}


def rows_for_insert_or_update(columns, params, pyformat_args=None):
    """
    Create a tupled list of params to be used as a single value per
    value that inserted from a statement such as
        SQL:        'INSERT INTO t (f1, f2, f3) VALUES (%s, %s, %s), (%s, %s, %s), (%s, %s, %s)'
        Params A:   [(1, 2, 3), (4, 5, 6), (7, 8, 9)]
        Params B:   [1, 2, 3, 4, 5, 6, 7, 8, 9]

    We'll have to convert both params types into:
        Params: [(1, 2, 3,), (4, 5, 6,), (7, 8, 9,)]
    """  # noqa

    if not pyformat_args:
        # This is the case where we have for example:
        # SQL:        'INSERT INTO t (f1, f2, f3)'
        # Params A:   [(1, 2, 3), (4, 5, 6), (7, 8, 9)]
        # Params B:   [1, 2, 3, 4, 5, 6, 7, 8, 9]
        #
        # We'll have to convert both params types into:
        #           [(1, 2, 3,), (4, 5, 6,), (7, 8, 9,)]
        contains_all_list_or_tuples = True
        for param in params:
            if not (isinstance(param, list) or isinstance(param, tuple)):
                contains_all_list_or_tuples = False
                break

        if contains_all_list_or_tuples:
            # The case with Params A: [(1, 2, 3), (4, 5, 6)]
            # Ensure that each param's length == len(columns)
            columns_len = len(columns)
            for param in params:
                if columns_len != len(param):
                    raise Error(
                        "\nlen(`%s`)=%d\n!=\ncolum_len(`%s`)=%d"
                        % (param, len(param), columns, columns_len)
                    )
            return params
        else:
            # The case with Params B: [1, 2, 3]
            # Insert statements' params are only passed as tuples or lists,
            # yet for do_execute_update, we've got to pass in list of list.
            # https://googleapis.dev/python/spanner/latest/transaction-api.html\
            #           #google.cloud.spanner_v1.transaction.Transaction.insert
            n_stride = len(columns)
    else:
        # This is the case where we have for example:
        # SQL:      'INSERT INTO t (f1, f2, f3) VALUES (%s, %s, %s),
        #           (%s, %s, %s), (%s, %s, %s)'
        # Params:   [1, 2, 3, 4, 5, 6, 7, 8, 9]
        #    which should become
        # Columns:      (f1, f2, f3)
        # new_params:   [(1, 2, 3,), (4, 5, 6,), (7, 8, 9,)]

        # Sanity check 1: all the pyformat_values should have the exact same
        # length.
        first, rest = pyformat_args[0], pyformat_args[1:]
        n_stride = first.count("%s")
        for pyfmt_value in rest:
            n = pyfmt_value.count("%s")
            if n_stride != n:
                raise Error(
                    "\nlen(`%s`)=%d\n!=\nlen(`%s`)=%d"
                    % (first, n_stride, pyfmt_value, n)
                )

        # Sanity check 2: len(params) MUST be a multiple of n_stride aka
        # len(count of %s).
        # so that we can properly group for example:
        #  Given pyformat args:
        #   (%s, %s, %s)
        #  Params:
        #   [1, 2, 3, 4, 5, 6, 7, 8, 9]
        # into
        #   [(1, 2, 3), (4, 5, 6), (7, 8, 9)]
        if (len(params) % n_stride) != 0:
            raise ProgrammingError(
<<<<<<< HEAD
                "Invalid length: len(params)=%d MUST be a multiple of len(pyformat_args)=%d"
                % (len(params), n_stride)
=======
                "Invalid length: len(params)=%d MUST be a multiple of "
                "len(pyformat_args)=%d" % (len(params), n_stride)
>>>>>>> 144bdc2d
            )

    # Now chop up the strides.
    strides = []
    for step in range(0, len(params), n_stride):
<<<<<<< HEAD
        stride = tuple(params[step : step + n_stride :])
=======
        stride = tuple(params[step: step + n_stride:])
>>>>>>> 144bdc2d
        strides.append(stride)

    return strides


re_PYFORMAT = re.compile(r"(%s|%\([^\(\)]+\)s)+", re.DOTALL)


def sql_pyformat_args_to_spanner(sql, params):
    """
    Transform pyformat set SQL to named arguments for Cloud Spanner.
    It will also unescape previously escaped format specifiers
    like %%s to %s.
    For example:
        SQL:      'SELECT * from t where f1=%s, f2=%s, f3=%s'
        Params:   ('a', 23, '888***')
    becomes:
        SQL:      'SELECT * from t where f1=@a0, f2=@a1, f3=@a2'
        Params:   {'a0': 'a', 'a1': 23, 'a2': '888***'}

    OR
        SQL:      'SELECT * from t where f1=%(f1)s, f2=%(f2)s, f3=%(f3)s'
        Params:   {'f1': 'a', 'f2': 23, 'f3': '888***', 'extra': 'aye')
    becomes:
        SQL:      'SELECT * from t where f1=@a0, f2=@a1, f3=@a2'
        Params:   {'a0': 'a', 'a1': 23, 'a2': '888***'}
    """
    if not params:
        return sanitize_literals_for_upload(sql), params

    found_pyformat_placeholders = re_PYFORMAT.findall(sql)
    params_is_dict = isinstance(params, dict)

    if params_is_dict:
        if not found_pyformat_placeholders:
            return sanitize_literals_for_upload(sql), params
    else:
        n_params = len(params) if params else 0
        n_matches = len(found_pyformat_placeholders)
        if n_matches != n_params:
            raise Error(
                "pyformat_args mismatch\ngot %d args from %s\n"
                "want %d args in %s"
                % (n_matches, found_pyformat_placeholders, n_params, params)
            )

    if len(params) == 0:
        return sanitize_literals_for_upload(sql), params

    named_args = {}
    # We've now got for example:
    # Case a) Params is a non-dict
    #   SQL:      'SELECT * from t where f1=%s, f2=%s, f3=%s'
    #   Params:   ('a', 23, '888***')
    # Case b) Params is a dict and the matches are %(value)s'
    for i, pyfmt in enumerate(found_pyformat_placeholders):
        key = "a%d" % i
        sql = sql.replace(pyfmt, "@" + key, 1)
        if params_is_dict:
            # The '%(key)s' case, so interpolate it.
            resolved_value = pyfmt % params
            named_args[key] = resolved_value
        else:
            named_args[key] = cast_for_spanner(params[i])

    return sanitize_literals_for_upload(sql), named_args


def cast_for_spanner(param):
    """Convert param to its Cloud Spanner equivalent type."""
    if isinstance(param, decimal.Decimal):
        return float(param)
    else:
        return param


def get_param_types(params):
    """
    Return a dictionary of spanner.param_types for a dictionary of parameters.
    """
    if params is None:
        return None
    param_types = {}
    for key, value in params.items():
        if isinstance(value, bool):
            param_types[key] = spanner.param_types.BOOL
        elif isinstance(value, float):
            param_types[key] = spanner.param_types.FLOAT64
        elif isinstance(value, int):
            param_types[key] = spanner.param_types.INT64
        elif isinstance(value, (TimestampStr, datetime.datetime)):
            param_types[key] = spanner.param_types.TIMESTAMP
        elif isinstance(value, (DateStr, datetime.date)):
            param_types[key] = spanner.param_types.DATE
        elif isinstance(value, str):
            param_types[key] = spanner.param_types.STRING
        elif isinstance(value, bytes):
            param_types[key] = spanner.param_types.BYTES
    return param_types


def ensure_where_clause(sql):
    """
    Cloud Spanner requires a WHERE clause on UPDATE and DELETE statements.
    Add a dummy WHERE clause if necessary.
    """
    if any(
        isinstance(token, sqlparse.sql.Where)
        for token in sqlparse.parse(sql)[0]
    ):
        return sql
    return sql + " WHERE 1=1"


SPANNER_RESERVED_KEYWORDS = {
    "ALL",
    "AND",
    "ANY",
    "ARRAY",
    "AS",
    "ASC",
    "ASSERT_ROWS_MODIFIED",
    "AT",
    "BETWEEN",
    "BY",
    "CASE",
    "CAST",
    "COLLATE",
    "CONTAINS",
    "CREATE",
    "CROSS",
    "CUBE",
    "CURRENT",
    "DEFAULT",
    "DEFINE",
    "DESC",
    "DISTINCT",
    "DROP",
    "ELSE",
    "END",
    "ENUM",
    "ESCAPE",
    "EXCEPT",
    "EXCLUDE",
    "EXISTS",
    "EXTRACT",
    "FALSE",
    "FETCH",
    "FOLLOWING",
    "FOR",
    "FROM",
    "FULL",
    "GROUP",
    "GROUPING",
    "GROUPS",
    "HASH",
    "HAVING",
    "IF",
    "IGNORE",
    "IN",
    "INNER",
    "INTERSECT",
    "INTERVAL",
    "INTO",
    "IS",
    "JOIN",
    "LATERAL",
    "LEFT",
    "LIKE",
    "LIMIT",
    "LOOKUP",
    "MERGE",
    "NATURAL",
    "NEW",
    "NO",
    "NOT",
    "NULL",
    "NULLS",
    "OF",
    "ON",
    "OR",
    "ORDER",
    "OUTER",
    "OVER",
    "PARTITION",
    "PRECEDING",
    "PROTO",
    "RANGE",
    "RECURSIVE",
    "RESPECT",
    "RIGHT",
    "ROLLUP",
    "ROWS",
    "SELECT",
    "SET",
    "SOME",
    "STRUCT",
    "TABLESAMPLE",
    "THEN",
    "TO",
    "TREAT",
    "TRUE",
    "UNBOUNDED",
    "UNION",
    "UNNEST",
    "USING",
    "WHEN",
    "WHERE",
    "WINDOW",
    "WITH",
    "WITHIN",
}


def escape_name(name):
    """
    Escape name by applying backticks to value that either
    contain '-' or are any of Cloud Spanner's reserved keywords.
    """
    if "-" in name or " " in name or name.upper() in SPANNER_RESERVED_KEYWORDS:
        return "`" + name + "`"
    return name<|MERGE_RESOLUTION|>--- conflicted
+++ resolved
@@ -27,12 +27,8 @@
 
 re_WITH = re.compile(r"^\s*(WITH)", re.IGNORECASE)
 
-<<<<<<< HEAD
-# DDL statements follow https://cloud.google.com/spanner/docs/data-definition-language
-=======
 # DDL statements follow
 # https://cloud.google.com/spanner/docs/data-definition-language
->>>>>>> 144bdc2d
 re_DDL = re.compile(r"^\s*(CREATE|ALTER|DROP)", re.IGNORECASE | re.DOTALL)
 
 re_IS_INSERT = re.compile(r"^\s*(INSERT)", re.IGNORECASE | re.DOTALL)
@@ -174,12 +170,8 @@
         # Case c)
 
         columns = [
-<<<<<<< HEAD
-            strip_backticks(mi.strip()) for mi in match.group("columns").split(",")
-=======
             strip_backticks(mi.strip())
             for mi in match.group("columns").split(",")
->>>>>>> 144bdc2d
         ]
         sql_params_list = []
         insert_sql_preamble = "INSERT INTO %s (%s) VALUES %s" % (
@@ -215,14 +207,10 @@
     for token_arg in values.argv:
         row_sql = before_values_sql + " VALUES%s" % token_arg
         row_sql = sanitize_literals_for_upload(row_sql)
-<<<<<<< HEAD
-        row_params, params = tuple(params[0 : len(token_arg)]), params[len(token_arg) :]
-=======
         row_params, params = (
             tuple(params[0 : len(token_arg)]),
             params[len(token_arg) :],
         )
->>>>>>> 144bdc2d
         sql_param_tuples.append((row_sql, row_params))
 
     return {"sql_params_list": sql_param_tuples}
@@ -304,23 +292,14 @@
         #   [(1, 2, 3), (4, 5, 6), (7, 8, 9)]
         if (len(params) % n_stride) != 0:
             raise ProgrammingError(
-<<<<<<< HEAD
-                "Invalid length: len(params)=%d MUST be a multiple of len(pyformat_args)=%d"
-                % (len(params), n_stride)
-=======
                 "Invalid length: len(params)=%d MUST be a multiple of "
                 "len(pyformat_args)=%d" % (len(params), n_stride)
->>>>>>> 144bdc2d
             )
 
     # Now chop up the strides.
     strides = []
     for step in range(0, len(params), n_stride):
-<<<<<<< HEAD
         stride = tuple(params[step : step + n_stride :])
-=======
-        stride = tuple(params[step: step + n_stride:])
->>>>>>> 144bdc2d
         strides.append(stride)
 
     return strides
