# Copyright 2020 Google LLC
#
# Use of this source code is governed by a BSD-style
# license that can be found in the LICENSE file or at
# https://developers.google.com/open-source/licenses/bsd

import datetime
from unittest import TestCase

from spanner_dbapi.types import (
    Date,
    DateFromTicks,
    Time,
    TimeFromTicks,
    Timestamp,
    TimestampFromTicks,
)
from spanner_dbapi.utils import PeekIterator

tzUTC = 0  # 0 hours offset from UTC


class TypesTests(TestCase):
    def test_Date(self):
        got = Date(2019, 11, 3)
        want = datetime.date(2019, 11, 3)
        self.assertEqual(got, want, "mismatch between conversion")

    def test_Time(self):
        got = Time(23, 8, 19)
        want = datetime.time(23, 8, 19)
        self.assertEqual(got, want, "mismatch between conversion")

    def test_Timestamp(self):
        got = Timestamp(2019, 11, 3, 23, 8, 19)
        want = datetime.datetime(2019, 11, 3, 23, 8, 19)
        self.assertEqual(got, want, "mismatch between conversion")

    def test_DateFromTicks(self):
        epochTicks = 1572851662.9782631  # Sun Nov 03 23:14:22 2019
        got = DateFromTicks(epochTicks)
        # Since continuous integration infrastructure such as Travis CI
        # uses clocks on UTC, it is useful to be able to compare against
        # either of UTC or the known standard time.
        want = (
            datetime.date(2019, 11, 3),
            datetime.datetime(2019, 11, 4, tzUTC).date(),
        )
        matches = got in want
<<<<<<< HEAD
        self.assertTrue(matches, "`%s` not present in any of\n`%s`" % (got, want))
=======
        self.assertTrue(
            matches, "`%s` not present in any of\n`%s`" % (got, want)
        )
>>>>>>> 144bdc2d

    def test_TimeFromTicks(self):
        epochTicks = 1572851662.9782631  # Sun Nov 03 23:14:22 2019
        got = TimeFromTicks(epochTicks)
        # Since continuous integration infrastructure such as Travis CI
        # uses clocks on UTC, it is useful to be able to compare against
        # either of UTC or the known standard time.
        want = (
            datetime.time(23, 14, 22),
            datetime.datetime(2019, 11, 4, 7, 14, 22, tzUTC).time(),
        )
        matches = got in want
<<<<<<< HEAD
        self.assertTrue(matches, "`%s` not present in any of\n`%s`" % (got, want))
=======
        self.assertTrue(
            matches, "`%s` not present in any of\n`%s`" % (got, want)
        )
>>>>>>> 144bdc2d

    def test_TimestampFromTicks(self):
        epochTicks = 1572851662.9782631  # Sun Nov 03 23:14:22 2019
        got = TimestampFromTicks(epochTicks)
        # Since continuous integration infrastructure such as Travis CI
        # uses clocks on UTC, it is useful to be able to compare against
        # either of UTC or the known standard time.
        want = (
            datetime.datetime(2019, 11, 3, 23, 14, 22),
            datetime.datetime(2019, 11, 4, 7, 14, 22, tzUTC),
        )
        matches = got in want
<<<<<<< HEAD
        self.assertTrue(matches, "`%s` not present in any of\n`%s`" % (got, want))
=======
        self.assertTrue(
            matches, "`%s` not present in any of\n`%s`" % (got, want)
        )
>>>>>>> 144bdc2d

    def test_PeekIterator(self):
        cases = [
            ("list", [1, 2, 3, 4, 6, 7], [1, 2, 3, 4, 6, 7]),
            ("iter_from_list", iter([1, 2, 3, 4, 6, 7]), [1, 2, 3, 4, 6, 7]),
<<<<<<< HEAD
            ("tuple", ("a", 12, 0xFF), ["a", 12, 0xFF]),
            ("iter_from_tuple", iter(("a", 12, 0xFF)), ["a", 12, 0xFF]),
=======
            ("tuple", ("a", 12, 0xFF,), ["a", 12, 0xFF]),
            ("iter_from_tuple", iter(("a", 12, 0xFF,)), ["a", 12, 0xFF]),
>>>>>>> 144bdc2d
            ("no_args", (), []),
        ]

        for name, data_in, want in cases:
            with self.subTest(name=name):
                pitr = PeekIterator(data_in)
                got = list(pitr)
                self.assertEqual(got, want)<|MERGE_RESOLUTION|>--- conflicted
+++ resolved
@@ -47,13 +47,9 @@
             datetime.datetime(2019, 11, 4, tzUTC).date(),
         )
         matches = got in want
-<<<<<<< HEAD
-        self.assertTrue(matches, "`%s` not present in any of\n`%s`" % (got, want))
-=======
         self.assertTrue(
             matches, "`%s` not present in any of\n`%s`" % (got, want)
         )
->>>>>>> 144bdc2d
 
     def test_TimeFromTicks(self):
         epochTicks = 1572851662.9782631  # Sun Nov 03 23:14:22 2019
@@ -66,13 +62,9 @@
             datetime.datetime(2019, 11, 4, 7, 14, 22, tzUTC).time(),
         )
         matches = got in want
-<<<<<<< HEAD
-        self.assertTrue(matches, "`%s` not present in any of\n`%s`" % (got, want))
-=======
         self.assertTrue(
             matches, "`%s` not present in any of\n`%s`" % (got, want)
         )
->>>>>>> 144bdc2d
 
     def test_TimestampFromTicks(self):
         epochTicks = 1572851662.9782631  # Sun Nov 03 23:14:22 2019
@@ -85,25 +77,16 @@
             datetime.datetime(2019, 11, 4, 7, 14, 22, tzUTC),
         )
         matches = got in want
-<<<<<<< HEAD
-        self.assertTrue(matches, "`%s` not present in any of\n`%s`" % (got, want))
-=======
         self.assertTrue(
             matches, "`%s` not present in any of\n`%s`" % (got, want)
         )
->>>>>>> 144bdc2d
 
     def test_PeekIterator(self):
         cases = [
             ("list", [1, 2, 3, 4, 6, 7], [1, 2, 3, 4, 6, 7]),
             ("iter_from_list", iter([1, 2, 3, 4, 6, 7]), [1, 2, 3, 4, 6, 7]),
-<<<<<<< HEAD
             ("tuple", ("a", 12, 0xFF), ["a", 12, 0xFF]),
             ("iter_from_tuple", iter(("a", 12, 0xFF)), ["a", 12, 0xFF]),
-=======
-            ("tuple", ("a", 12, 0xFF,), ["a", 12, 0xFF]),
-            ("iter_from_tuple", iter(("a", 12, 0xFF,)), ["a", 12, 0xFF]),
->>>>>>> 144bdc2d
             ("no_args", (), []),
         ]
 
